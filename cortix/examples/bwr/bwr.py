--- conflicted
+++ resolved
@@ -78,28 +78,19 @@
         # Neutron phase history
         quantities = list()
 
-<<<<<<< HEAD
-        neutron_dens = Quantity(name='neutron-dens', formalName='Neutron Dens.',
-                   unit='10^22/cm^3', value=0.0)
-=======
         neutron_dens = Quantity(name='neutron-dens', formal_name='n', latex_name='$n$',
                    info='Neutron Density',
                    unit='1/m^3', value=0.0)
->>>>>>> c86d165f
+
         quantities.append(neutron_dens)
 
         delayed_neutrons_0 = np.zeros(6)
 
-<<<<<<< HEAD
-        delayed_neutron_cc = Quantity(name='delayed-neutrons-cc',
-                             formalName='Delayed Neutrons',
-                             unit='10^22/cm^3', value=delayed_neutrons_0)
-=======
         delayed_neutron_cc = Quantity(name='delayed-neutrons-cc', formal_name='c_i',
                              latex_name='$c_i$',
                              info='Delayed Neutron Precursors',
                              unit='1/m^3', value=delayed_neutrons_0)
->>>>>>> c86d165f
+
         quantities.append(delayed_neutron_cc)
 
         self.neutron_phase = Phase(self.initial_time, time_unit='s',
@@ -114,13 +105,9 @@
 
         quantities.append(fuel_temp)
 
-<<<<<<< HEAD
-        reg_rod_position = Quantity(name='reg-rod-position', formalName='Regulating Rod Position', unit='cm', value=0.0)
-=======
         reg_rod_position = Quantity(name='reg-rod-position', formal_name='x_p',
                 info='Regulating Rod Position',
                 unit='m', value=0.0)
->>>>>>> c86d165f
 
         quantities.append(reg_rod_position)
 

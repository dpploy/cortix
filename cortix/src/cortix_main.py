--- conflicted
+++ resolved
@@ -87,59 +87,6 @@
 
         return
 
-<<<<<<< HEAD
-    def add_module(self, m):
-        '''Add a Module object to the Cortix Simulation
-
-        Parameters
-        ----------
-        m: Module
-            The Module object to be added
-
-        '''
-
-        assert isinstance(m, Module), 'm must be a module'
-        if m not in self.modules:
-            m.use_mpi = self.use_mpi
-            m.use_multiprocessing = self.use_multiprocessing
-            self.modules.append(m)
-
-    def get_modules(self):
-        '''Return a list of all the Cortix modules from the master process.
-
-        Note
-        ----
-        This method has memory overhead when running in MPI since data from all
-        processes are gathered in the root process. In addition, this method must
-        be called by all MPI processes else, it will hang.
-
-        Returns
-        -------
-        modules: list(Module)
-            The list of modules in the Cortix simulation
-
-        '''
-
-        if self.use_mpi:
-
-            # Synchronize before gathering data
-            self.comm.Barrier()
-
-            # TODO: monitor memory usage by the root process
-            # Collect at the root process all state data from modules
-            if self.rank == 0:
-                state = None
-            else:
-                state = self.modules[self.rank-1].state
-
-            modules_state = self.comm.gather( state, root=0 )
-
-            if self.rank == 0:
-                for i in range(self.size-1):
-                    self.modules[i].state = modules_state[i+1]
-
-        return self.modules
-=======
     def __set_network(self, n):
         assert isinstance(n,Network)
         n.use_mpi = self.use_mpi
@@ -152,7 +99,6 @@
     def __get_network(self):
         return self.__network
     network = property(__get_network, __set_network, None, None)
->>>>>>> 9a482e29
 
     def run(self):
         '''Run the Cortix network simulation.
@@ -206,7 +152,6 @@
         self.log = logging.getLogger('cortix')
 
         self.log.setLevel(logging.DEBUG)
-
 
         file_handler = logging.FileHandler('cortix.log')
         file_handler.setLevel(logging.DEBUG)

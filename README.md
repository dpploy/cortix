# Cortix
---
[![Build Status](https://travis-ci.org/dpploy/cortix.svg?branch=master)](https://travis-ci.org/dpploy/cortix)
[![PyPI version](https://badge.fury.io/py/cortix.svg)](https://badge.fury.io/py/cortix)
![PyPI - Python Version](https://img.shields.io/pypi/pyversions/Django.svg)
[![Binder](https://mybinder.org/badge.svg)](https://mybinder.org/v2/gh/dpploy/cortix-nb/master)
[![NBViewer](https://github.com/jupyter/design/blob/master/logos/Badges/nbviewer_badge.svg)](http://nbviewer.jupyter.org/github/dpploy/cortix-nb/)
---
![](cortix/docs/cortix-cover.png)

## What is Cortix?

* Cortix is a Python library for system-level module coupling, execution, and
  analysis of dynamical system models that exchange time-dependent data.
* Cortix takes as input a collection of computational modules and provides an 
  environment for the coupling of these modules into a single simulation.
* Cortix supports:
    - Communication between modules
    - Time synchronization
    - Data visualization

The basic concepts in Cortix are the creation of an `Application` and a `Simulation` involving `Tasks`.

<<<<<<< HEAD
## Installation: Cortix can be installed on any Unix-based environment (Linux/Mac OS)
=======
## Pip install for users using PyPI
>>>>>>> f46a20c4

## Installing via PyPi
```
pip install --user cortix
```
<<<<<<< HEAD

## Installing from source
1. Clone this repository
=======
to install the current version of cortix in PyPI. To install the dependencies run
```
pin install --user requirements.txt
```
where `requirements.txt` is the file in the Cortix repository.
After this first install, upgrade to newer versions
>>>>>>> f46a20c4
```
git clone https://github.com/dpploy/cortix.git
```
whenever the PyPI version has been upgraded (refer to the PyPI badge above).

<<<<<<< HEAD
2. Install the required dependencies listed in requirements.txt
```
pip install --user -r cortix/requirements.txt
```

3. Add ```cortix```'s parent path to your ```$PYTHONPATH``` variable
```
export PYTHONPATH=$PYTHONPATH:$(pwd)"
```
Note: you may want to add this line to your ```.bashrc``` in order for it to be persistent
=======
## Repository install for latest version of Cortix

Either on a linux OS or Mac OS X, clone the Cortix repository. 
Cortix is a library and it is best used when copied to its own directory, say inside a project directory of your choice, *e.g.*, `/somepath/myproject/cortix/`, or anywhere else in your system, *e.g.*, `/somepath/cortix`. Then add either `/somepath/myproject/cortix to $PYTHONPATH` or `/somepath/cortix to $PYTHONPATH`, respectively. This is done in the Linux shell through the startup file `.bashrc`. For instance: `export PYTHONPATH=$PYTHONPATH:/somepath/myproject/cortix`. A common case is:
`export PYTHONPATH=$PYTHONPATH:$HOME/somepath/myproject/cortix`. Then the `.bashrc` file needs to be sourced: `source .bashrc`.
>>>>>>> f46a20c4


## Testing

Testing is facilitated through <a href="http://pytest.org">PyTest</a>. To test your Cortix install, run the following from the python shell
```
   >> import cortix.tests.comprehensive_test tests
   >> tests.run()
```

## Using Cortix

Cortix requires a set of input files, a driver, and a configuration file. See `examples/console_run` for working examples of Cortix simulations. Cortix will output logging information to `stdout` by default, extensive logging of runtime information is also stored in the `<work_dir>` directory specified in the `cortix-config.xml` input file.

## Developers 

- Valmor F. de Almeida: Valmor\_deAlmeida@uml.edu
- Taha M. Azzaoui: tazzaoui@cs.uml.edu

## Documentation

- Gilberto E. Alas: gilberto\_alas@student.uml.edu<|MERGE_RESOLUTION|>--- conflicted
+++ resolved
@@ -21,52 +21,27 @@
 
 The basic concepts in Cortix are the creation of an `Application` and a `Simulation` involving `Tasks`.
 
-<<<<<<< HEAD
-## Installation: Cortix can be installed on any Unix-based environment (Linux/Mac OS)
-=======
-## Pip install for users using PyPI
->>>>>>> f46a20c4
+## Installation: Cortix can be installed on any Unix-based environment
 
-## Installing via PyPi
+## Installing via PyPI
 ```
 pip install --user cortix
 ```
-<<<<<<< HEAD
 
 ## Installing from source
-1. Clone this repository
-=======
-to install the current version of cortix in PyPI. To install the dependencies run
-```
-pin install --user requirements.txt
-```
-where `requirements.txt` is the file in the Cortix repository.
-After this first install, upgrade to newer versions
->>>>>>> f46a20c4
+1. Clone this repository to install the current version of Cortix in PyPI. 
 ```
 git clone https://github.com/dpploy/cortix.git
 ```
-whenever the PyPI version has been upgraded (refer to the PyPI badge above).
-
-<<<<<<< HEAD
 2. Install the required dependencies listed in requirements.txt
 ```
 pip install --user -r cortix/requirements.txt
 ```
-
 3. Add ```cortix```'s parent path to your ```$PYTHONPATH``` variable
 ```
 export PYTHONPATH=$PYTHONPATH:$(pwd)"
 ```
 Note: you may want to add this line to your ```.bashrc``` in order for it to be persistent
-=======
-## Repository install for latest version of Cortix
-
-Either on a linux OS or Mac OS X, clone the Cortix repository. 
-Cortix is a library and it is best used when copied to its own directory, say inside a project directory of your choice, *e.g.*, `/somepath/myproject/cortix/`, or anywhere else in your system, *e.g.*, `/somepath/cortix`. Then add either `/somepath/myproject/cortix to $PYTHONPATH` or `/somepath/cortix to $PYTHONPATH`, respectively. This is done in the Linux shell through the startup file `.bashrc`. For instance: `export PYTHONPATH=$PYTHONPATH:/somepath/myproject/cortix`. A common case is:
-`export PYTHONPATH=$PYTHONPATH:$HOME/somepath/myproject/cortix`. Then the `.bashrc` file needs to be sourced: `source .bashrc`.
->>>>>>> f46a20c4
-
 
 ## Testing
 

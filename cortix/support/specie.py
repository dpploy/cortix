#!/usr/bin/env python
# -*- coding: utf-8 -*-
# This file is part of the Cortix toolkit environment
# https://cortix.org
#
# All rights reserved, see COPYRIGHT for full restrictions.
# https://github.com/dpploy/cortix/blob/master/COPYRIGHT.txt
#
# Licensed under the University of Massachusetts Lowell LICENSE:
# https://github.com/dpploy/cortix/blob/master/LICENSE.txt
'''
Author: Valmor de Almeida dealmeidav@ornl.gov; vfda

This Specie class is to be used with other classes in plant-level process modules.

NB: Species is always used either in singular or plural cases, the class
    named here reflects one species. If many species are used in an external
    context, the species object name can be used without conflict.

For unit testing do at the linux command prompt:
    python specie.py

NB: The Specie() class encapsulates either the molecular or empirical chemical
    formula of a compound.
    This is done as follows. Say MAO2 is either a molecular or empirical chemical
    formula of a ficticious compound denoting minor actinides dioxide. The list
    of atoms is given as follows:

    ['0.49*Np-237', '0.42*Am-241', '0.08*Am-243', '0.01*Cm-244', '2.0*O-16']

    note the MA forming nuclides add to 1 = 0.49 + 0.42 + 0.08 + 0.01. Therefore
    the number of atoms in this compound is 3. 1 MA "atom" and 2 O.
    Note that the total number of "atoms" is obtained by summing all multipliers:
    0.49 + 0.42 + 0.08 + 0.01 + 2.0.
    The nuclide is indicated by the element symbol followed by a dash and the
    atomic mass number. Here the number of nuclide types is 5 (self._nNuclideTypes).

    The numbers preceeding the nuclide symbol before the * will be referred to as
    multipliers. The sum of the multipliers will add to the number of "atoms" in
    the formula. WARNING: a multiplier could be in the format 0.00e-00. In this
    case a hiphen may appear twice, e.g.: 1.549e-09*U-233

    Other forms can be used for common true species

    ['Np-237', '2.0*O-16'] or ['Np-237', 'O-16', 'O-16'] or [ '2*H', 'O' ] or
    [ 'H', 'O', 'H' ]  etc...

    This code will calculate the molar mass of any species with a given valid
    atom list using a provided periodic table of chemical elements. The user
    can also reset the value of the molar mass with a setter method.

Sat May  9 21:40:48 EDT 2015 created; vfda
'''
#*********************************************************************************
import os
import sys

from cortix.support.periodictable import ELEMENTS
#*********************************************************************************

class Specie():
    '''
    todo: phase should not be here; concentrations should not be here
          only molar quantities should be here
          see the Phase container
    '''

#*********************************************************************************
# Construction
#*********************************************************************************

    def __init__(self,
                 name='null',
                 formula_name='null',
                 phase='null',
                 atoms=list(),
                 molarCC=0.0,      # default unit: M (mole/L)
                 massCC=0.0,      # default unit: g/L
                 flag=None):

        assert isinstance(name, str), 'oops not string.'
        self._name = name

        assert isinstance(formula_name, str), 'oops not string.'
        self.__formula_name = formula_name

        assert isinstance(phase, str), 'oops not string.'
        self._phase = phase

        assert isinstance(atoms, list), 'oops not list.'
        self._atoms = atoms

        self._flag = flag  # flag can be any type

        self._molarMass = 0.0
        self._molarHeatPwr = 0.0
        self._molarGammaPwr = 0.0
        self._molarRadioactivity = 0.0

        self._molarMassUnit = 'g/mole'

        self._molarHeatPwrUnit = 'W/mole'
        self._molarGammaPwrUnit = 'W/mole'
        self._molarRadioactivityUnit = 'Ci/mole'

        self._molarRadioactivityFractions = list()

        self._molarCCUnit = 'mole/L'
        self._massCCUnit = 'g/L'

        self.__UpdateMolarMass()

        if self._molarMass == 0.0:
            self._molarCC = 0.0
            self._massCC = 0.0
            return

        assert isinstance(molarCC, float), 'oops not a float.'
        assert molarCC >= 0.0, 'oops negative value.'
        self._molarCC = molarCC
        self._massCC = molarCC * self._molarMass

        assert isinstance(massCC, float), 'oops not a float.'
        assert massCC >= 0.0, 'oops negative value.'
        if self._massCC == 0.0:
            self._massCC = massCC
            self._molarCC = massCC / self._molarMass

        return

#*********************************************************************************
# Public Member Functions
#*********************************************************************************

# Setters and Getters methods
# -------------------------------------------------------------------------------
# These are passing arguments by value effectively. Because the python objects
# passed into/out of the function are immutable.

    def GetName(self):

        '''
        Returns the empirical name of the species. For example, "water".

        Parameters
        ----------
        empty

        Returns
        -------
        name: str

        '''

        return self._name

    def SetName(self, n):

        '''
        Sets the empirical  name of the species to n.

        Parameters
        ----------
        n: str

        Returns
        -------
        empty
        '''

        self._name = n
    name = property(GetName, SetName, None, None)

    def GetFormulaName(self):

        '''
        Returns the formulaic name of the compound. For example, "Dihydrogen
        monoxide".

        Parameters
        ----------
        empty

        Returns
        -------
        self.__formula_name: str

        '''

        return self.__formula_name

    def SetFormulaName(self, f):

        '''
        Sets the formulaic name to f.

        Parameters
        ----------
        empty

        Returns
        -------
<<<<<<< HEAD
        empty
=======
        self.__formula_name: str
>>>>>>> a30c7b28
        '''

        self.__formula_name = f
    formula_name = property(GetFormulaName, SetFormulaName, None, None)

    def GetPhase(self):

        '''
        Returns the phase history of the species.

        Parameters
        ----------
        empty

        Returns
        -------
        phase: dataFrame
        '''

        return self._phase

    def SetPhase(self, p):

        '''
        Sets the phase history to p.

        Parameters
        ----------
        p: dataFrame

        Returns
        -------
        empty
        '''

        self._mass = p
    phase = property(GetPhase, SetPhase, None, None)

    def GetMolarMass(self):

        '''
        Returns the numerical value for the molar mass of the species. Units
        are given by molarMassUnit.

        Parameters
        ----------
        empty

        Returns
        -------
        molarMass: float
        '''

        return self._molarMass

    def SetMolarMass(self, v):

        '''
        Sets the molar mass of the species equal to v.

        Parameters
        ----------
        v: float

        Returns
        -------
        empty
        '''

        self._molarMass = v
    molarMass = property(GetMolarMass, SetMolarMass, None, None)

    def GetMolarMassUnit(self):

        '''
        Returns the unit used to measure the molar mass of the species.

        Parameters
        ----------
        empty

        Returns
        -------
        molarMassUnit: str
        '''

        return self._molarMassUnit

    def SetMolarMassUnit(self, v):

        '''
        Sets the unit used to measure the molar mass of the species to v.

        Parameters
        ----------
        v: str

        Returns
        -------
        empty
        '''

        self._molarMassUnit = v
    molarMassUnit = property(GetMolarMassUnit, SetMolarMassUnit, None, None)

    def GetMolarRadioactivity(self):

        '''
        Returns the numerical value for molar radioactivity of the species.

        Parameters
        ----------
        empty

        Returns
        -------
        molarRadioactivity: float
        '''

        return self._molarRadioactivity

    def SetMolarRadioactivity(self, v):

        '''
        Sets the molar radioactivity of the species equal to v.

        Parameters
        ----------
        v: float

        Returns
        -------
        empty
        '''

        self._molarRadioactivity = v
    molarRadioactivity = property(
        GetMolarRadioactivity,
        SetMolarRadioactivity,
        None,
        None)

    def GetMolarRadioactivityFractions(self):

        '''
        Returns a list of numbers that speciefies the % of molar reactivity
        that comes from each type of atom in the species. For example, a
        molarRadioactivityFraction of [0.65, 0.35] for water means that 65%
        of the molar radioactivity comes from the hydrogen atoms and 35% comes
        from the oxygen atom.

        Parameters
        ----------
        empty

        Returns
        -------
        molarRadioactivityFractions: list
        '''

        return self._molarRadioactivityFractions

    def SetMolarRadioactivityFractions(self, fracs):

        '''
        Sets molarRadioactivityFractions equal to fracs. Fracs must be a list
        of floatswith the same length as there are different atoms in the
        species, or the function call will fail. (e.g. self._atoms and fracs
        must be of the same length). Take care to ensure that the elements of
        fracs match with the elements of self._atoms! (65% is in the same
        position in fracs as hydrogen is in self._atoms, following the above
        example).

        Parameters
        ----------
        fracs: list

        Returns
        -------
        empty
        '''

        assert isinstance(fracs, list), 'oops not list.'
        if len(fracs) > 0:
            assert len(fracs) == len(self._atoms), 'oops not right length,'
        if len(fracs) != 0:
            assert isinstance(fracs[-1], float), 'oops not float.'
        self._molarRadioactivityFractions = fracs
    molarRadioactivityFractions = property(
        GetMolarRadioactivityFractions,
        SetMolarRadioactivityFractions,
        None,
        None)

    def GetMolarRadioactivityUnit(self):

        '''
        Returns the unit used to measure molar radioactivity.

        Parameters
        ----------
        empty

        Returns
        -------
        molarRadioactivityUnit: str
        '''

        return self._molarRadioactivityUnit

    def SetMolarRadioactivityUnit(self, v):

        '''
        Sets the unit used to measure molar radioactivity to v.

        Parameters
        ----------
        v: str

        Returns
        -------
        empty
        '''

        self._molarRadioactivityUnit = v
    molarRadioactivityUnit = property(
        GetMolarRadioactivityUnit,
        SetMolarRadioactivityUnit,
        None,
        None)

    def GetMolarHeatPwr(self):

        '''
        Returns the amount of heat generated per mole of this species.

        Parameters
        ----------
        empty

        Returns
        -------
        molarHeatPwr: float
        '''

        return self._molarHeatPwr

    def SetMolarHeatPwr(self, v):

        '''
        Sets the amount of heat generated per mole of this species to v.

        Parameters
        ----------
        v: float

        Returns
        -------
        empty
        '''

        self._molarHeatPwr = v
    molarHeatPwr = property(GetMolarHeatPwr, SetMolarHeatPwr, None, None)

    def GetMolarHeatPwrUnit(self):

        '''
        Returns the unit used to measure the amount of heat generated per mole
        of this species.

        Parameters
        ----------
        empty

        Returns
        -------
        molarHeatPwrUnit: str
        '''

        return self._molarHeatPwrUnit

    def SetMolarHeatPwrUnit(self, v):

        '''
        Sets the unit used to measure the amount of heat generated per mole of
        this species to v.

        Parameters
        ----------
        v: str

        Returns
        -------
        empty
        '''

        self._molarHeatPwrUnit = v
    molarHeatPwrUnit = property(
        GetMolarHeatPwrUnit,
        SetMolarHeatPwrUnit,
        None,
        None)

    def GetMolarGammaPwr(self):

        '''
        Returns the amount of gamma radiation produced per mole of this species
        (measured in units of power).

        Parameters
        ----------
        empty

        Returns
        -------
        molarGammaPwr: float
        '''

        return self._molarGammaPwr

    def SetMolarGammaPwr(self, v):

        '''
        Sets the amount of gamma radiation produced per mole of this species to
        v.

        Parameters
        ----------
        v: float

        Returns
        -------
        empty
        '''

        self._molarGammaPwr = v
    molarGammaPwr = property(GetMolarGammaPwr, SetMolarGammaPwr, None, None)

    def GetMolarGammaPwrUnit(self):

        '''
        Returns the unit used to measure the amount of gamma radiation produced
        per mole of this species.

        Parameters
        ----------
        empty

        Returns
        -------
        molarGammaPwrUnit: str
        '''

        return self._molarGammaPwrUnit

    def SetMolarGammaPwrUnit(self, v):

        '''
        Sets the unit used to measure the amount of gamma radiation produced
        per mole of this species to v.

        Parameters
        ----------
        v: str

        Returns
        -------
        empty
        '''

        self._molarGammaPwrUnit = v
    molarGammaPwrUnit = property(
        GetMolarGammaPwrUnit,
        SetMolarGammaPwrUnit,
        None,
        None)

    # Deprecated; see new interface below as GetFormula
    def GetAtoms(self):
        return self._atoms

    def SetAtoms(self, atoms):

        assert isinstance(atoms, list), 'oops not list.'
        if len(atoms) != 0:
            assert isinstance(atoms[-1], str), 'oops not string.'
        self._atoms = atoms
        self.__UpdateMolarMass()
    atoms = property(GetAtoms, SetAtoms, None, None)

    # New interface
    def GetFormula(self):

        '''
        Returns the molecular or empirical formula of the species. It is
        usually a list, for example, of the form ['2*H', 'O'].

        Parameters
        ----------

        Returns
        -------
        formula: list
        '''

        return self._atoms

    def SetFormula(self, atoms):

        '''
        Sets the species' formula equal to atoms. Will automatically update
        the molar mass of the species, and will also fail if atoms is not a
        list of strings.

        Parameters
        ----------
        atoms: list

        Returns
        -------
        empty
        '''

        assert isinstance(atoms, list), 'oops not list.'
        if len(atoms) != 0:
            assert isinstance(atoms[-1], str), 'oops not string.'
        self._atoms = atoms
        self.__UpdateMolarMass()
    formula = property(GetFormula, SetFormula, None, None)

    def GetNAtoms(self):  # number of ficticious atoms in the species (see NB above)

        '''
        Returns the total number of atoms comprising the species. For example,
        water is comprised of three atoms.

        Parameters
        ----------
        empty

        Returns
        -------
        nAtoms: int
        '''

        return self._nAtoms
    nAtoms = property(GetNAtoms, None, None, None)

    # number of nuclide types involved in the species definition
    def GetNNuclideTypes(self):

        '''
        Returns the number of different types of atoms comprising the species.
        For example, water is composed of two different types of atoms,
        hydrogen and oxygen.

        Parameters
        ----------
        empty

        Returns
        -------
        nNuclideTypes: int
        '''

        return self._nNuclideTypes
    nNuclideTypes = property(GetNNuclideTypes, None, None, None)

    def SetFlag(self, f):

        '''
        Sets the flag associated with the species to f.

        Parameters
        ----------
        f: str

        Returns
        -------
        empty
        '''

        self._flag = f

    def GetFlag(self):

        '''
        Returns the flag associated with the species.

        Parameters
        ----------
        empty

        Returns
        -------
        flag: str
        '''

        return self._flag
    flag = property(GetFlag, SetFlag, None, None)

    def GetMolarCC(self):

        '''
        Returns the numerical value for the number (molar) density of the
        species (moles/volume).

        Parameters
        ----------
        empty

        Returns
        -------
        molarCC: float
        '''

        return self._molarCC

    def SetMolarCC(self, v):

        '''
        Sets the numerical value for the molar density of the species to v.

        Parameters
        ----------
        v: float

        Returns
        -------
        empty
        '''

        self._molarCC = v
        self._massCC = v * self._molarMass
    molarCC = property(GetMolarCC, SetMolarCC, None, None)

    def GetMolarCCUnit(self):

        '''
        Returns the unit used to measure molar density of the species.

        Parameters
        ----------
        empty

        Returns
        -------
        molarCCUnit: str
        '''

        return self._molarCCUnit

    def SetMolarCCUnit(self, v):

        '''
        Sets the unit used to measure the molar density of the species to v.

        Parameters
        ----------
        v: str

        Returns
        -------
        empty
        '''

        self._molarCCUnit = v
    molarCCUnit = property(GetMolarCCUnit, SetMolarCCUnit, None, None)

    def GetMassCC(self):

        '''
        Returns the numerical value of the mass density of the species
        (mass/volume).

        Parameters
        ----------
        empty

        Returns
        -------
        massCC: float
        '''

        return self._massCC

    def SetMassCC(self, v):

        '''
        Sets the numerical value of the mass density equal to v.

        Parameters
        ----------
        v: float

        Returns
        -------
        empty
        '''

        self._massCC = v
        if self._molarMass == 0.0 and v == 0.0:
            self._molarCC = 0.0
        else:
            self._molarCC = v / self._molarMass
    massCC = property(GetMassCC, SetMassCC, None, None)

    def GetMassCCUnit(self):

        '''
        Returns the unit used to measure the mass density of the species.

        Parameters
        ----------
        empty

        Returns
        -------
        massCCUnit: str
        '''

        return self._massCCUnit

    def SetMassCCUnit(self, v):

        '''
        Sets the units used to measure mass density to v.

        Parameters
        ----------
        v: str

        Returns
        -------
        empty
        '''

        self._massCCUnit = v
    massCCUnit = property(GetMassCCUnit, SetMassCCUnit, None, None)

#*********************************************************************************
# Private Helper Functions (Internal use: __)
#*********************************************************************************

    def __UpdateMolarMass(self):

        '''
        Updates the molar mass of the species after the molecular formula has
        been changed.

        Parameters
        ----------
        empty

        Returns
        -------
        empty
        '''

        #if len(self._atoms) == 0:
        #    self._nAtoms = 0
        #    return

        for entry in self._atoms:
            assert isinstance(entry, str), 'oops'
            tmp = entry.split('*')
            nuclide = tmp[-1]
            element = nuclide.split('-')[0]
            assert element in ELEMENTS, 'element = %r' % (element)

        self._nAtoms = 0
        self._nNuclideTypes = 0

        nuclides = dict()

        nAtoms = 0
        summ = 0.0
        for entry in self._atoms:
            assert isinstance(entry, str), 'oops'
            # format example:  3.2*O-18, or 3*O or O or O-16
            tmp = entry.split('*')
            multiple = 1.0
            # single nuclide
            if len(tmp) == 1:
                nuclide = tmp[0]
            # multiple nuclide
            elif len(tmp) == 2:
                multiple = float(tmp[0])
                nuclide = tmp[1]
            else:
                assert False

            nuclides[nuclide] = multiple
            nAtoms += multiple

            try:
                tmp = nuclide.split('-')
                if len(tmp) == 1:
                    element = ELEMENTS[tmp[0]]
                    molarMass = element.exactmass  # from isotopic composition
                    if molarMass == 0.0:
                        molarMass = element.mass
                elif len(tmp) == 2:
                    element = ELEMENTS[tmp[0]].isotopes[int(tmp[1].strip('m'))]
                    molarMass = element.mass
                else:
                    assert False
            except KeyError:
                summ += multiple * 0.0
            else:
                summ += multiple * molarMass

        self._molarMass = summ
#   print( summ )
        self._nAtoms = nAtoms
        self._nNuclideTypes = len(nuclides)

        return

    def __ReorderFormula(self):

        '''
        Takes a list of atoms for a molecular or empirical formula and places
        it in order of decreasing magnitude of stoichiometric coefficient. For
        example, [O, 2*H] will be returned as [2*H, O].

        Parameters
        ----------
        empty

        Returns
        -------
        atoms2: list
        '''

        atoms1 = self._atoms[:]  # shallow copy
        atoms2 = list()

        if len(self._atoms) <= 1:
            return atoms1

        if len(self._atoms) > 1:

            # save the multiplier value as a string type of scientific notation
            for entry in self._atoms:

                assert isinstance(entry, str), 'oops'

                # format example:  3.2*O-18, or 3*O or O or O-16
                tmp = entry.split('*')

                multiplier = 0.0

                if len(tmp) == 1:
                    continue
                elif len(tmp) == 2:
                    multiplier = float(tmp[0])
                else:
                    assert False

                assert multiplier != 0.0, 'multiplier = %r' % (multiplier)

                multiplier = '{0:9.3e}'.format(multiplier)

                atoms1[self._atoms.index(entry)] = multiplier + '*' + tmp[1]

            # order in decreasing order of multiplier magnitude
            multipliers_lst = list()

            for entry in atoms1:

                tmp = entry.split('*')

                multiplier = 0.0

                if len(tmp) == 1:
                    continue
                elif len(tmp) == 2:
                    multiplier = float(tmp[0])
                else:
                    assert False

                multipliers_lst.append(float(multiplier))

            sortedAtoms_lst = [a for (i, a) in sorted(zip(multipliers_lst, atoms1),
                                                      key=lambda pair: pair[0],
                                                      reverse=True)]

            atoms2 = sortedAtoms_lst

        return atoms2

    def __str__(self):
        s = '\n\t Specie(): name=%s;' + ' formula_name=%s;' + ' phase=%s;' + '\n\t formula=%s;' + '\n\t # atoms=%s;' + ' # nuclide types=%s;' + ' molar mass=%9.3e[%s];' + ' molar cc=%9.3e[%s];' + ' mass cc=%9.3e[%s];' + '\n\t flag=%s;' + '\n\t molar radioactivity=%9.3e[%s];' + \
            '\n\t radioactivity  dens.=%9.3e[%s];' + '\n\t molar heat pwr=%9.3e[%s];' + '\n\t heat pwr dens.=%9.3e[%s];' + \
            '\n\t molar gamma pwr=%9.3e[%s];' + '\n\t gamma pwr dens.=%9.3e[%s];' + \
            '\n\t atoms=%s;' + '\n\t molar radioactivity fractions=%s'
        return s % (self.name, self.__formula_name, self.phase, self.__ReorderFormula(), self.nAtoms, self.nNuclideTypes, self.molarMass, self.molarMassUnit, self.molarCC, self.molarCCUnit, self.massCC, self.massCCUnit, self.flag, self.molarRadioactivity, self.molarRadioactivityUnit, self.molarRadioactivity *
                    self.molarCC, '[Ci/cc]', self.molarHeatPwr, self.molarHeatPwrUnit, self.molarHeatPwr * self.molarCC, '[W/cc]', self.molarGammaPwr, self.molarGammaPwrUnit, self.molarGammaPwr * self.molarCC, '[W/cc]', [i.split('*')[-1] for i in self.formula], ['%9.3e' % i for i in self.molarRadioactivityFractions])

    def __repr__(self):
        s = '\n\t Specie(): name=%s;' + ' formula_name=%s;' + ' phase=%s;' + '\n\t formula=%s;' + '\n\t # atoms=%s;' + ' # nuclide types=%s;' + ' molar mass=%9.3e[%s];' + ' molar cc=%9.3e[%s];' + ' mass cc=%9.3e[%s];' + '\n\t flag=%s;' + '\n\t molar radioactivity=%9.3e[%s];' + \
            '\n\t radioactivity  dens.=%9.3e[%s];' + '\n\t molar heat pwr=%9.3e[%s];' + '\n\t heat pwr dens.=%9.3e[%s];' + \
            '\n\t molar gamma pwr=%9.3e[%s];' + '\n\t gamma pwr dens.=%9.3e[%s];' + \
            '\n\t atoms=%s;' + '\n\t molar radioactivity fractions=%s'
        return s % (self.name, self.__formula_name, self.phase, self.__ReorderFormula(), self.nAtoms, self.nNuclideTypes, self.molarMass, self.molarMassUnit, self.molarCC, self.molarCCUnit, self.massCC, self.massCCUnit, self.flag, self.molarRadioactivity, self.molarRadioactivityUnit, self.molarRadioactivity *
                    self.molarCC, '[Ci/cc]', self.molarHeatPwr, self.molarHeatPwrUnit, self.molarHeatPwr * self.molarCC, '[W/cc]', self.molarGammaPwr, self.molarGammaPwrUnit, self.molarGammaPwr * self.molarCC, '[W/cc]', [i.split('*')[-1] for i in self.formula], ['%9.3e' % i for i in self.molarRadioactivityFractions])
#============================= end class Specie: =================================<|MERGE_RESOLUTION|>--- conflicted
+++ resolved
@@ -200,11 +200,8 @@
 
         Returns
         -------
-<<<<<<< HEAD
-        empty
-=======
+        empty
         self.__formula_name: str
->>>>>>> a30c7b28
         '''
 
         self.__formula_name = f

#!/usr/bin/env python
# -*- coding: utf-8 -*-
# This file is part of the Cortix toolkit environment.
# https://cortix.org

import logging

import numpy as np
import scipy.constants as const
import scipy.constants as sc
import iapws.iapws97 as steam_table
import math
from scipy.integrate import odeint

from cortix import Module
from cortix.support.phase_new import PhaseNew as Phase
from cortix import Quantity

class Condenser(Module):
    '''
    Boiling water reactor single-point reactor.

    Notes
    -----
    These are the `port` names available in this module to connect to respective
    modules: `turbine`, and `pump`.
    See instance attribute `port_names_expected`.

    '''

    def __init__(self, ode_params):
        '''
        Parameters
        ----------
        params: dict
            All parameters for the module in the form of a dictionary.

        '''

        super().__init__()

        self.port_names_expected = ['inflow-1', 'inflow-2', 'outflow']

        quantities      = list()
        self.ode_params = dict()
        self.params = ode_params
        self.initial_time = 0.0
        self.end_time     = 4.0 * const.hour
        self.show_time    = (False,10.0)
        self.time_step = 10.0
        self.log = logging.getLogger('cortix')

        # Condenser outflow phase history
        quantities = list()

        flowrate = Quantity(name='condenser-runoff-flowrate',
                   formal_name='Condenser Runoff Flowrate', unit='kg/s', value=0.0,
                   info='Condenser Outflow Flowrate', latex_name='$Q$')

        quantities.append(flowrate)

        temp = Quantity(name='temp', formal_name='Condenser Runoff Temp.', unit='K',
                value=273.15, info='Condenser Outflow Temperature', latex_name='$T_o$')

        quantities.append(temp)

        self.outflow_phase = Phase(self.initial_time, time_unit='s',
                quantities=quantities)

        return

    def run(self, *args):

       # self.__zero_ode_parameters()

        time = self.initial_time
        end_time = self.end_time

        while time <  end_time + self.time_step:

            if self.show_time[0] and abs(time%self.show_time[1]-0.0)<=1.e-1:
                self.log.info('time = '+str(round(time/const.minute,1)))

            # Communicate information
            #------------------------
            self.__call_ports(time)

            # Evolve one time step
            #---------------------
            time = self.__step( time )

        return

    def __call_ports(self, time):

        # Interactions in the inflow port
        #----------------------------------------
        # one way "from" inflow-1

        # from
        self.send( time, 'inflow-1' )
        (check_time, inflow_state) = self.recv('inflow-1')
        assert abs(check_time-time) <= 1e-6

        self.inflow_state = inflow_state
        self.inflow_state['time'] = time

        # Interactions in the inflow port
        #----------------------------------------
        # one way "from" inflow-2

        # from
        self.send( time, 'inflow-2' )
        (check_time, inflow_state) = self.recv('inflow-2')
        assert abs(check_time-time) <= 1e-6

        self.inflow_state = inflow_state
        self.inflow_state['time'] = time

        # Interactions in the outflow port
        #-----------------------------------------
        # one way "to" outflow

        # to 
        message_time = self.recv('outflow')
        outflow_state = dict()
        outflow_cool_temp = self.outflow_phase.get_value('temp', time)
        condenser_runoff = dict()
        condenser_runoff['outflow-temp'] = outflow_cool_temp
        self.send( (message_time, outflow_cool_temp), 'outflow' )

        return

    def __step(self, time):

        import iapws.iapws97 as steam

        assert abs( time-self.inflow_state['time'] ) <= 1e-6

        temp_in = self.inflow_state['temp']
        chi_in    = self.inflow_state['quality']

        t_out = self.__condenser(time, temp_in, chi_in, self.params)

        condenser_runoff = self.outflow_phase.get_row(time)

        time = time + self.time_step

        self.outflow_phase.add_row(time, condenser_runoff)
        self.outflow_phase.set_value('temp', t_out)

        return time

    def __condenser(self, time, temp_in, chi_in, params):
        '''
        Simple model to condense a vapor-liquid mixture and subcool it. Takes in either superheated steam or a two-phase water mixture, and calculates the amount of surface area within a simple condenser required to remove all degrees of superheat and condense the mixture.
        '''

        critical_temp    = steam_table._TSat_P(0.005)
        condenser_runoff = 14 + 273.15

        if chi_in == -1 and temp_in > critical_temp: #superheated vapor inlet; deprecated
            return(293.15)
            x = x_in

            pressure = 0.005
            h_steam = steam_table._Region2(temp_in, pressure)['h']
            h_sat = steam_table._Region4(0.005, 1)['h']
            q = params['steam flowrate'] * (h_steam - h_sat) * sc.kilo

            #log mean temperature difference
            delta_Ta = temp_in - critical_temp
            delta_Tb = 20-10
            LMTD = (delta_Ta - delta_Tb) / (math.log(delta_Ta) - math.log(delta_Tb))

            low = steam_table.IAPWS97(T=critical_temp+1, P=pressure)
            high = steam_table.IAPWS97(T=temp_in, P=pressure)

            low_conductivity = low.k
            low_rho = low.rho
            low_prandlt = low.Prandt
            low_viscosity = low.mu
            low_reynolds = (low_rho * 0.1 * 40)/low_viscosity
            low_nusselt = (0.3 + 0.629 * (low_reynolds ** 0.5) * low_prandlt**(1/3))
            low_nusselt = low_nusselt/(1+(0.4/low_prandlt)**(2/3))**(1/4)
            low_nusselt = low_nusselt * (1 + (low_reynolds / 282000)**(5/6))**(4/4.5)       #nusselt number at the crtical temperature according to the churchill-bernsetin correlation
            low_heat_transfer_coeff = low_nusselt * (low.k/0.1)

            high_rho = high.rho
            high_prandlt = high.Prandt
            high_viscocity = high.mu
            high_conductivity = high.k
            high_viscosity = high.mu
            high_reynolds = (high_rho * 0.1 * 40)/high_viscosity
            high_nusselt = (0.3 + 0.629 * (high_reynolds ** 0.5) * high_prandlt**(1/3))
            high_nusselt = high_nusselt/(1+(0.4/high_prandlt)**(2/3))**(1/4)
            high_nusselt = high_nusselt * (1 + (high_reynolds / 282000)**(5/6))**(4/4.5)
            high_heat_transfer_coeff = high_nusselt * (high_conductivity/0.1)

            average_ht_transfer_coeff = (high_heat_transfer_coeff + low_heat_transfer_coeff)/2

        if chi_in > 0:
            pressure = 0.005
            h_mixture = steam_table._Region4(pressure, chi_in)['h']
            h_dewpt = steam_table._Region4(pressure, 0)['h']
            q = (h_mixture - h_dewpt) * sc.kilo * params['steam flowrate']

            critical_temp = steam_table._TSat_P(pressure)
            sat_liquid = steam_table.IAPWS97(T=critical_temp - 1, P=pressure)
            h_dew = steam_table._Region4(0.005, 1)['h']
            h_bubl = steam_table._Region4(0.005, 0)['h']
            water_cp = steam_table.IAPWS97(T=287.15, P=0.1013).cp
            delta_Tb = q/(params['cooling water flowrate'] * water_cp * sc.kilo)
            t_c_in = 14 + 273.15
            t_c_out = 14 + 273.15 + delta_Tb

            LMTD = (t_c_out - t_c_in)/(math.log(critical_temp - t_c_in))/(critical_temp - t_c_out)

            pipe_diameter = params['pipe_diameter']
            liquid_velocity = params['liquid_velocity']

            #calculate the convective heat transfer coefficient on a liquid basis from the Churchill-Bernstein correlation
            liquid_conductivity = sat_liquid.k
            liquid_rho = sat_liquid.rho
            liquid_prandlt = sat_liquid.Prandt
            liquid_viscosity = sat_liquid.mu
            liquid_reynolds = (liquid_rho * pipe_diameter * liquid_velocity)/liquid_viscosity

            liquid_nusselt = (0.3 + 0.629 * (liquid_reynolds ** 0.5) * liquid_prandlt**(1/3))
            liquid_nusselt = liquid_nusselt/(1+(0.4/liquid_prandlt)**(2/3))**(1/4)
            liquid_nusselt = liquid_nusselt * (1 + (liquid_reynolds / 282000)**(5/6))**(4/4.5) #nusselt number at the crtical temperature according to the churchill-bernsetin correlation
            liquid_heat_transfer_coeff = liquid_nusselt * (liquid_conductivity/pipe_diameter) #overall convective heat transfer coefficient

            #determine the Martinelli paremeter
            steam = steam_table.IAPWS97(T=critical_temp+1, P=pressure)
            steam_rho = steam.rho
            steam_viscosity = steam.mu

            #print(chi_in)

            xtt = ((1 -chi_in)/chi_in)**1.8 * (steam_rho/liquid_rho) * (liquid_viscosity/steam_viscosity)**0.5
            xtt = math.sqrt(xtt)

            #determine the overall heat transfer coefficient from the McNaught expression
            alpha_sh = liquid_heat_transfer_coeff * (1/xtt)**0.78

            #determine how far the two-phase mixture gets in the condenser before being fully condensed
            condensation_area = (q/(alpha_sh * LMTD))
            remaining_area = params['heat transfer area'] - condensation_area
            condenser_runoff = critical_temp
            print(remaining_area)
            if time > params['malfunction start'] and time < params['malfunction end']:
<<<<<<< HEAD
                condenser_runoff = critical_temp
            
=======
                condenser_runoff = 14 + 273.15

            if remaining_area < 0:
                condenser_runoff = 14 + 273.15

>>>>>>> 6a2e4f7f
            elif remaining_area > 0:
            #subcool the remaining liquid
            #iterative method
            #0. guess an ending value for the coolant and 
            #1. calculate high nusselt number
            #2. guess a value for low temperature
            #3. calculate low nusselt number
            #4. calculate LMTD and average heat transfer coefficient
            #5. calculate q
            #6. use q to calculate a new ending temperature for the water and the vapor
            #7. rinse and repeat

                final_coolant_temperature_guess = steam_table._TSat_P(0.005) - 10 # initial guess
                final_runoff_temperature_guess = 300 # initial guess
                final_runoff_temperature = 0 #iteration variable

                # Loop until convergeance, +- 1 degree kelvin
                # Compute the runoff temperature (subcooled liquid)
                while abs((final_runoff_temperature_guess -
                           final_runoff_temperature)) > 1:

                    runoff_in = steam_table._TSat_P(0.005)
                    coolant_in = 14 + 273.15 #k
                    #assert(final_coolant_temperature_guess < final_runoff_temperature_guess)
                    #assert(final_coolant_temperature_guess > coolant_in)

                    final_runoff_temperature = final_runoff_temperature_guess

                    #guess the LMTD

                    LMTD = ((runoff_in - final_coolant_temperature_guess) - (final_runoff_temperature - coolant_in))\
                /math.log((runoff_in -  final_coolant_temperature_guess)/(final_runoff_temperature - coolant_in))

                    #average wall temperatures
                    upper_wall_temp = (coolant_in + runoff_in)/2
                    lower_wall_temp = (final_runoff_temperature + final_coolant_temperature_guess)/2

                    #high temperature heat transfer coefficient calculation
                    high_properties = steam_table.IAPWS97(T=upper_wall_temp, P=pressure)
                    high_conductivity = high_properties.k
                    high_rho = high_properties.rho
                    high_prandlt = high_properties.Prandt
                    high_viscosity = high_properties.mu
                    high_reynolds = (high_rho * pipe_diameter * liquid_velocity)/high_viscosity

                    high_nusselt = (0.3 + 0.629 * (high_reynolds ** 0.5) * high_prandlt**(1/3))
                    high_nusselt = high_nusselt/(1+(0.4/high_prandlt)**(2/3))**(1/4)
                    high_nusselt = high_nusselt * (1 + (high_reynolds / 282000)**(5/6))**(4/4.5)
                    high_heat_transfer_coeff = high_nusselt * (high_conductivity/pipe_diameter) #overall convective heat transfer coefficient

                #   low temperature heat transfer coefficient calculation
                    low_properties = steam_table.IAPWS97(T=lower_wall_temp, P=pressure)
                    low_conductivity = low_properties.k
                    low_rho = low_properties.rho
                    low_prandlt = low_properties.Prandt
                    low_viscosity = low_properties.mu
                    low_reynolds = (low_rho * pipe_diameter * liquid_velocity)/low_viscosity

                    low_nusselt = (0.3 + 0.629 * (low_reynolds ** 0.5) * low_prandlt**(1/3))
                    low_nusselt = low_nusselt/(1+(0.4/low_prandlt)**(2/3))**(1/4)
                    low_nusselt = low_nusselt * (1 + (low_reynolds / 282000)**(5/6))**(4/4.5)
                    low_heat_transfer_coeff = low_nusselt * (low_conductivity/pipe_diameter) #overall convective heat transfer coefficient

                    #average heat transfer coefficient
                    average_heat_transfer_coeff = (high_heat_transfer_coeff + low_heat_transfer_coeff)/2

                    #calculate q = UAdeltaTlm
                    q_1 = average_heat_transfer_coeff * remaining_area * LMTD/10

                    #calculate actual coolant and liquid water temperatures

                    coolant_cp = steam_table.IAPWS97(T=coolant_in, P=0.005).cp
                    iterated_coolant_final_temp = (q_1/(coolant_cp * params['cooling water flowrate'] * sc.kilo)) + coolant_in

                    steam_cp = steam_table.IAPWS97(T=runoff_in, P=0.005).cp
                    iterated_steam_final_temp = runoff_in - (q_1/(steam_cp * params['steam flowrate'] * sc.kilo))

                    if ( iterated_steam_final_temp   < coolant_in or
                         iterated_coolant_final_temp > runoff_in or
                         iterated_steam_final_temp   < iterated_coolant_final_temp):

                        final_runoff_temperature_guess = coolant_in
                        final_coolant_runoff_guess = runoff_in
                        break

                    final_runoff_temperature_guess = iterated_steam_final_temp
                    final_coolant_temperature_guess = iterated_coolant_final_temp

                # end of: Loop until convergeance, +- 1 degree kelvin
                condenser_runoff = final_runoff_temperature_guess

        else:
            condenser_runoff = 14 + 273.15

        return condenser_runoff<|MERGE_RESOLUTION|>--- conflicted
+++ resolved
@@ -250,16 +250,11 @@
             condenser_runoff = critical_temp
             print(remaining_area)
             if time > params['malfunction start'] and time < params['malfunction end']:
-<<<<<<< HEAD
-                condenser_runoff = critical_temp
-            
-=======
                 condenser_runoff = 14 + 273.15
 
             if remaining_area < 0:
                 condenser_runoff = 14 + 273.15
 
->>>>>>> 6a2e4f7f
             elif remaining_area > 0:
             #subcool the remaining liquid
             #iterative method

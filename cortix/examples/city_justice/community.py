--- conflicted
+++ resolved
@@ -10,15 +10,9 @@
 import scipy.constants as const
 from scipy.integrate import odeint
 
-<<<<<<< HEAD
-from cortix.src.module import Module
-from cortix.support.phase import Phase
-from cortix.support.quantity import Quantity
-=======
 from cortix import Module
 from cortix import Phase
 from cortix import Quantity
->>>>>>> a7986692
 
 class Community(Module):
     '''
@@ -233,7 +227,6 @@
         time: float
             Time in SI unit.
 
-<<<<<<< HEAD
         Returns
         -------
         None
@@ -272,8 +265,6 @@
 
         return time
 
-=======
->>>>>>> a7986692
     def __rhs_fn(self, u_vec, t, params):
 
         f0g = u_vec  # offender population groups (removed from community)

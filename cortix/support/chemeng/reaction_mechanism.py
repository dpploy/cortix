#!/usr/bin/env python
# -*- coding: utf-8 -*-
# This file is part of the Cortix toolkit environment
# https://cortix.org
'''
Suupport class for working with chemical reactions.
'''
import copy
import math
import numpy       # used in asserts
import numpy as np
from itertools import combinations
import random

from cortix.support.species import Species

class ReactionMechanism:
    '''Chemical reaction mechanism.

    Quantites and services: stoichiometric matrix, mass conservation, reaction rate density vector,
    species production rate density vector.

    Attributes
    ----------

    header: str
        Concatenated string of comments preceded by # in the reaction header.

    reactions: list(str)
        List of strings for each reaction.

    species_names: list(str)
        List of species names.

    species: list(Species)
        List of Species corresponding to the `species_names` list.

    data: list(dict)
        List (one element per reaction) of dicitionaries (key, value) of data given in the reaction
        mechanism.  Special keys: `alpha`, `beta` contain a dictionary of the empirical power-law
        exponents of reaction rates for reactants and products respectively; `k_f`, `k_b` contain the
        reaction rate constants  per reaction; `info` contains any `string` type for information about
        the reaction.
        E.g.: self.data[idx]['alpha'] = {'e^-': 1e7, 'NO3': 15}
              self.data[idx]['k_f'] = 1e3
              self.data[idx]['info'] = 'condensation reaction'

    stoic_mtrx: numpy.ndarray
        Stoichiometric matrix; 2D `numpy` array.

    latex_species: str
        String containing the LaTeX typetting of the species in the order they appear in the stoichiometric
        matrix. Use the Python print function to print this attribute and copy/paste into a LaTex
        environment.

    latex_rxn: str
        String containing the LaTeX typsetting of all reactions into the LaTeX `align` environment.
    '''

    def __init__(self, header='no-header', file_name=None, mechanism=None, order_species=True,
                 reparam=False, bounds=None):
        '''Module class constructor.

        Build data structures for a reaction mechanism. Namely, species list,
        reactions list, data (equilibrium constant list, etc.), and stoichiometric matrix.

        Reaction mechanism format is as follows:

        # comment
        # comment
        4 NH3 + 5 O2 <=> 4 NO + 6 H2O : quantity1 = 2.5e+02 : quantity2 = '2+2'

        Data follows reaction after ":" as `quantity` = `number`. A `data` dictionary will be
        created as: data['`quantity`'] = `number`. Any number of pairs of keys,value can be
        given.

        Special control word for `alpha` and `beta` data given as power-law exponent of the
        reaction rate empirical formula in the order of reactants and products. E.g.:

        4 NH3 + 5 O2 <=> 4 NO + 6 H2O  :  alpha = (4.3, 5.8) : beta = (4.1, 6.7)

        therefore, alpha[0] is the empirical power-law exponent of the NH3 reactant.
        The data will be stored as a dictionary of a dictionary.
        E.g.: self.data['alpha'] = {'NH3': 4.3, 'O2': 5.8}


        Any amount of spacing in the reaction mechanism description is allowed except:

        a) there must be only one blank space between the stoichiometric coefficient and its
           species name.

        b) there must be at least one blank space before and after each + sign in the reaction.

        c) species formula name are stated as described in Cortix Species() e.g.:
            charge preceded with ^: O2^2+, X^1-, X^+, X^-
            phase in parenthesis (): O2^2+(a), O2^2+(aq), O2^2+(aqu)
            etc.

        There must be no blank lines. A stoichiometric coefficient equal to 1 can be ommited.

        Parameters
        ----------
        file_name: str
            Full path file name of the reaction mechanism file. If the reaction has data
            sucha as equilibrium constant or reaction rate constant, etc., it will follow the
            reaction separated by a colon.

        mechanism: list(str)
            List of reaction strings per above convention. Alternative to information contained
            in a file.

        order_species: bool
            Alphabetically order the species names in the mechanism.

        reparam: bool
           TODO: Danger; this needs a whole re-design because, reparameterization depends on bounds!!!
           That is, if reparam is True and bounds is None, then the reparameterization is a plain
           exponential.

           This following comment only applies for the case when bounds is None.
           Reparameterize the reaction rate parameters: all reaction rate constants and power-law
           exponents using an exponential transformation: e.g. k_f = exp(k_f'). Now k_f' is the
           actual parameter used in the reaction rate law. This way k_f is guaranteed to be positive
           for any value of k_f'. The entire mechanism is affected.

        bounds: dict(tuple)
<<<<<<< HEAD
           Dictionary of bounds for k_f, k_b, alpha, and beta. E.g. bounds['k_f'] is a tuple (pair) of
           vectors, first vector lower bounds (m reactions long), second vector upper bounds (all reactions).
=======
           Dictionary of bounds for k_f, k_b, alpha, and beta. E.g. bounds['k_f'] is a tuple (pair) of 
           vectors, first vector lower bounds (m reactions long), second vector upper bounds (all reactions). 
>>>>>>> 1abc13b9
           E.g. bounds['alpha'] is a tuple (pair) of lists (m reactions long) of vectors of lower bounds and
           upper bounds for reactant species.
           If bounds is not None, then the exponential reparameterization is used with bounds.
           If bounds is None, then a different exponential reparameterization without bounds is used.
           Hence the data type of bounds decides the functional form of the reparameterization.

        Examples
        --------

       '''

        assert file_name is not None or mechanism is not None
        assert isinstance(header, str)
        self.header = header

        if mechanism is not None:
            assert isinstance(mechanism, list)
            assert file_name is None

        if file_name is not None:
            assert isinstance(file_name, str)
            assert mechanism is None

            finput = open(file_name, 'rt')

            mechanism = list()

            for line in finput:
                stripped_line = line.strip()
                mechanism.append(stripped_line)

            finput.close()

        assert isinstance(reparam, bool)

        self.reparam = reparam


        try:
            self.kf_bnds = bounds['kf']
        except:
            self.kf_bnds = None

        try:
            self.kb_bnds = bounds['kb']
        except:
            self.kb_bnds = None

        try:
            self.alpha_bnds = bounds['alpha']
        except:
            self.alpha_bnds = None

        try:
            self.beta_bnds = bounds['beta']
        except:
            self.beta_bnds = None

        self.reactions = list()
        self.data = list()

        # Keep the original data internally for future use in sub-mechanisms
        # Remove header and comment lines
        # Also, use any zeros in the alpha/beta coefficients to indicate that the corresponding species
        # is chemically inactive for kinetic purposes.
        self.__original_mechanism = list()

        # First: read the data in the mechanism

        for m_i in mechanism:

            if m_i[0].strip() == '#':
                if self.header == 'no-header':
                    self.header = m_i.strip() + '\n'
                else:
                    self.header += m_i.strip() + '\n'
                continue

            self.__original_mechanism.append(m_i)

            data = m_i.split(':')

            self.reactions.append(data[0].strip())  # do not save comments

            tmp_dict = dict()

            if len(data) > 1: # if colon separated data exists

                for d in data[1:]:
                    datum = d.strip()

                    name = datum.split('=')[0].strip()
                    val_str = datum.split('=')[1].strip()

                    # alpha and beta names are reserved for the exponents of the reaction rate law
                    # alpha and beta cases; convert tuple of integers into dictionary
                    if name in ('alpha', 'beta'):
                        assert '(' in val_str and ')' in val_str
                        alpha_or_beta = val_str[1:-1] # ignore "(" and ")"
                        alpha_or_beta_dict = {} # dict()
                        i = 0
                        for val_s in alpha_or_beta.split(','):
                            val = float(val_s.strip())
                            if self.reparam and val != 0.0:
                                alpha_or_beta_dict[i] = math.log(val)
                            elif val == 0:
                                alpha_or_beta_dict[i] = -9999  # internal flag for inactive species
                            else:
                                alpha_or_beta_dict[i] = val
                            i += 1
                        tmp_dict[name] = alpha_or_beta_dict
                    # any other colon separated data
                    elif name == 'info':
                        tmp_dict[name] = val_str
                    elif name == 'k_f' or name == 'k_b':
                        if self.reparam:
                            #WARNING tmp_dict[name] = math.log(float(val_str))
                            tmp_dict[name] = float(val_str) # user must pass the inverse of reparametrization
                        else:
                            tmp_dict[name] = float(val_str)
                    else:
                        tmp_dict[name] = float(val_str)

            self.data.append(tmp_dict)

        # Second: find species

        species_tmp = list()  # temporary list for species

        for idx, rxn in enumerate(self.reactions):

            # the order of the following test matters; test reversible reaction first
            tmp = rxn.split('<=>')
            n_terms = len(tmp)
            assert n_terms == 1 or n_terms == 2

            if n_terms == 1: # if no previous split
                tmp = rxn.split('<->')
                n_terms = len(tmp)
                assert n_terms == 1 or n_terms == 2
                if n_terms == 1: # if no previous split
                    tmp = rxn.split('->')
                    n_terms = len(tmp)
                    assert n_terms == 1 or n_terms == 2
                    if n_terms == 1: # if no previous split
                        tmp = rxn.split('<-')
                        n_terms = len(tmp)
                        assert n_terms == 1 or n_terms == 2

            assert n_terms == 2 , 'tmp = %r '%tmp # must have two terms

            left = tmp[0].strip()
            right = tmp[1].strip()

            left_terms = left.split(' + ')
            right_terms = right.split(' + ')

            terms = [t.strip() for t in left_terms] + [t.strip() for t in right_terms]

            for i in terms:
                tmp = i.split(' ')
                assert len(tmp)==1 or len(tmp)==2, ' tmp = %r '%tmp
                if len(tmp) == 2:
                    species_tmp.append(tmp[1].strip())
                else:
                    species_tmp.append(i.strip())

        species_filter = set(species_tmp) # filter species as a set

        self.species_names = list(species_filter) # convert species set to list

        if order_species:
            self.species_names = sorted(self.species_names)

        # Create the species list
        self.species = list()

        for name in self.species_names:
            spc = Species(name=name, formula_name=name)
            self.species.append(spc)

        # Third: build the stoichiometric matrix

        s_mtrx = np.zeros((len(self.reactions), len(self.species)), dtype=np.float64)

        self.reaction_direction_symbol = list()

        for r in self.reactions:

            i_row = self.reactions.index(r)

            tmp = r.split(' -> ')
            n_terms = len(tmp)
            assert n_terms == 1 or n_terms == 2
            if n_terms == 2:
                self.reaction_direction_symbol.append('->')
            if n_terms == 1:
                tmp = r.split(' <-> ')
                n_terms = len(tmp)
                assert n_terms == 1 or n_terms == 2
                if n_terms == 2:
                    self.reaction_direction_symbol.append('<->')
                if n_terms == 1:
                    tmp = r.split(' <=> ')
                    n_terms = len(tmp)
                    assert n_terms == 1 or n_terms == 2
                    if n_terms == 2:
                        self.reaction_direction_symbol.append('<=>')
                    if n_terms == 1:
                        tmp = r.split(' <- ')
                        n_terms = len(tmp)
                        assert n_terms == 1 or n_terms == 2
                        if n_terms == 2:
                            self.reaction_direction_symbol.append('<-')

            assert n_terms == 2

            left = tmp[0]
            left_terms = left.split(' + ')
            left_terms = [t.strip() for t in left_terms]

            right = tmp[1]
            right_terms = right.split(' + ')
            right_terms = [t.strip() for t in right_terms]

            for t in left_terms:
                tmp = t.split(' ')
                if len(tmp) == 2:
                    coeff = float(tmp[0].strip())
                    species_member = tmp[1].strip()
                    j_col = self.species_names.index(species_member)
                    assert s_mtrx[i_row, j_col] == 0.0, \
                           'duplicates not allowed r%r: %r %r %r'%\
                           (i_row, r, species_member, s_mtrx[i_row, j_col])
                    s_mtrx[i_row, j_col] = -1.0 * coeff
                else:
                    species_member = tmp[0].strip()
                    j_col = self.species_names.index(species_member)
                    assert s_mtrx[i_row, j_col] == 0.0, \
                           'duplicates not allowed r%r: %r %r %r'%\
                           (i_row, r, species_member, s_mtrx[i_row, j_col])
                    s_mtrx[i_row, j_col] = -1.0

                if 'alpha' in self.data[i_row].keys():
                    species_name = self.species_names[j_col]
                    assert len(self.data[i_row]['alpha']) == len(left_terms), 'Incorrect length of alpha.'
                    # replace species index with name
                    self.data[i_row]['alpha'][species_name] = self.data[i_row]['alpha'].pop(left_terms.index(t))

            for t in right_terms:
                tmp = t.split(' ')
                if len(tmp) == 2:
                    coeff = float(tmp[0].strip())
                    species_member = tmp[1].strip()
                    j_col = self.species_names.index(species_member)
                    assert s_mtrx[i_row, j_col] == 0.0, \
                           'duplicates not allowed r%r: %r %r %r'%\
                           (i_row, r, species_member, s_mtrx[i_row, j_col])
                    s_mtrx[i_row, j_col] = 1.0 * coeff
                else:
                    species_member = tmp[0].strip()
                    j_col = self.species_names.index(species_member)
                    assert s_mtrx[i_row, j_col] == 0.0, \
                           'duplicates not allowed r%r: %r %r %r'%\
                           (i_row, r, species_member, s_mtrx[i_row, j_col])
                    s_mtrx[i_row, j_col] = 1.0

                if 'beta' in self.data[i_row].keys():
                    species_name = self.species_names[j_col]
                    assert len(self.data[i_row]['beta']) == len(right_terms), 'Incorrect length of beta.'
                    # replace species index with name
                    self.data[i_row]['beta'][species_name] = self.data[i_row]['beta'].pop(right_terms.index(t))

        self.stoic_mtrx = s_mtrx

        # Create the latex typesetting of reactions and species
        (self.latex_species, self.latex_rxn) = self.__latex()

        # Fill-in missing k_f, k_b, alpha, and beta
        for idx, dat in enumerate(self.data):
            if 'k_f' not in dat.keys():
                if self.reparam:
                    dat['k_f'] = -1e+10 # math.log(0.0)
                else:
                    dat['k_f'] = 0.0
            if 'k_b' not in dat.keys():
                if self.reparam:
                    dat['k_b'] = -1e+10 # math.log(0.0)
                else:
                    dat['k_b'] = 0.0
            if 'alpha' not in dat.keys():
                (reactants_ids, ) = np.where(self.stoic_mtrx[idx, :] < 0)
                tmp = dict()
                for j in reactants_ids:
                    spc_name = self.species_names[j]
                    if self.reparam:
                        tmp[spc_name] = math.log(abs(self.stoic_mtrx[idx, j]))
                    else:
                        tmp[spc_name] = abs(self.stoic_mtrx[idx, j])
                dat['alpha'] = tmp
            if 'beta' not in dat.keys():
                (products_ids, ) = np.where(self.stoic_mtrx[idx, :] > 0)
                tmp = dict()
                for j in products_ids:
                    spc_name = self.species_names[j]
                    if self.reparam:
                        tmp[spc_name] = math.log(abs(self.stoic_mtrx[idx, j]))
                    else:
                        tmp[spc_name] = abs(self.stoic_mtrx[idx, j])
                dat['beta'] = tmp

        # Fill-in missing info
        for idx, dat in enumerate(self.data):
            if 'info' not in dat.keys():
                dat['info'] = 'no-info'

    def mass_balance_residuals(self):
        '''Reaction mass balance residual vector.

        Returns
        -------

        mb_residual_vec: numpy.ndarray
            1D vector of mass balance residuals for each reaction.
        '''

        m_vec = np.zeros(len(self.species), dtype=np.float64)

        for idx, spc in enumerate(self.species):
            m_vec[idx] = spc.molar_mass

        assert np.prod(m_vec) > 0.0

        mb_residual_vec = self.stoic_mtrx @ m_vec

        return mb_residual_vec

    def max_mass_balance_residual(self):
        '''Compute the maximum magnitude reaction mass balance residual.

        Returns
        -------

        max(abs(mb): float

        '''

        mb_residual_vec = self.mass_balance_residuals()

        return np.max(np.abs(mb_residual_vec))

    def is_mass_conserved(self, tol=1e-10):
        '''Check mass conservation if species have a molar mass value.

        Returns
        -------

        bool

        '''

        residual = self.max_mass_balance_residual()

        return True if residual < tol else False

    def rank_analysis(self, verbose=False, tol=1e-8):
        '''Compute the rank of the stoichiometric matrix.

        This will establish rank deficiency.

        Parameters
        ----------

        verbose: bool
        tol: float

        Returns
        -------

        rank: int
        '''

        #assert self.is_mass_conserved(tol), 'fatal: mass conservation failed'

        s_rank = np.linalg.matrix_rank(self.stoic_mtrx, tol=tol)

        assert s_rank <= min(self.stoic_mtrx.shape)

        if verbose:
            print('*********************')
            print('# reactions = ', len(self.reactions))
            print('# species   = ', len(self.species))
            print('rank of S = ', s_rank)

            if s_rank == min(self.stoic_mtrx.shape):
                print('S is full rank.')
            else:
                print('S is rank deficient.')
            print('*********************')

        if s_rank == self.stoic_mtrx.shape[1]:
            print('***********************')
            print('Warning: rank = n')
            print('Reaction mechanism fails mass conservation')
            print('***********************')

        return s_rank

    def r_vec(self, spc_molar_cc_vec, kf_vec=None, kb_vec=None, alpha_lst=None, beta_lst=None):
        '''Compute the reaction rate density vector.

        Parameters
        ----------
        spc_molar_cc_vec: numpy.ndarray
        Ordered (same as the reaction mechanism) molar concentration vector.

        kf_vec: numpy.ndarray
        Vector of forward reaction rate constants per reaction. If not provided, it will be assembled
        internally.
        Must be reparameterized (theta) if reparam is True.

        kb_vec: numpy.ndarray
        Vector of backward reaction rate constants per reaction. If not provided, it will be assembled
        internally.
        Must be repameterized  (theta)if reparam is True.

        alpha_lst: list(numpy.ndarray)
        List of alpha power-law exponents as a matrix containing the reactant species ids.
        If not provided, it will be assembled internally from `self.data`.
        Must be repameterized  (theta)if reparam is True.

        beta_lst: list(numpy.ndarray)
        List of beta power-law exponents as a matrix containing the product species ids.
        If not provided, it will be assembled internally from `self.data`.
        Must be repameterized  (theta)if reparam is True.
        '''
        assert isinstance(spc_molar_cc_vec, numpy.ndarray), 'type(spc_molar_cc_vec) = %r'%(type(spc_molar_cc_vec))
        assert spc_molar_cc_vec.size == len(self.species)

        # Initialize kf_vec
        if kf_vec is not None:
            assert isinstance(kf_vec, np.ndarray)
            assert kf_vec.size == len(self.reactions)
        else:
            (kf_vec, _) = self.__get_ks()

        if self.reparam:
            # Get true parameter phi(theta)
            kf_vec = self.perform_reparam(kf_vec, self.kf_bnds)

        # Initialize kb_vec
        if kb_vec is not None:
            assert isinstance(kb_vec, np.ndarray), 'type(kb_vec)=%r'%(type(kb_vec))
            assert kb_vec.size == len(self.reactions)
        else:
            (_, kb_vec) = self.__get_ks()

        #WARNING: breaks for no k_b given by user
        if self.reparam:
            #print('!!!!!!!!!!1', kb_vec)
            # Get true parameter phi(theta)
            kb_vec = self.perform_reparam(kb_vec, self.kb_bnds)

        if alpha_lst is not None:
            assert isinstance(alpha_lst, list)
            assert len(alpha_lst) == len(self.reactions), '# reactions=%r alpha_lst=\n%r'%(len(self.reactions),alpha_lst)
            assert isinstance(alpha_lst[0], np.ndarray)
            assert alpha_lst[0].shape[0] == 2
        else:
            (alpha_lst, _) = self.__get_power_law_exponents()

        if self.reparam:
            alpha_lst = copy.deepcopy(alpha_lst)
            # Get the true alpha
            alpha_lst = self.perform_reparam(alpha_lst, self.alpha_bnds)

        if beta_lst is not None:
            assert isinstance(beta_lst, list)
            assert len(beta_lst) == len(self.reactions)
            assert isinstance(beta_lst[0], np.ndarray)
            #assert beta_lst[0].shape[0] == 2 #WARNING some issue with backward reaction with one species
        else:
            (_, beta_lst) = self.__get_power_law_exponents()

        if self.reparam:
            beta_lst = copy.deepcopy(beta_lst)
            # Get the true beta
            beta_lst = self.perform_reparam(beta_lst, self.beta_bnds)

        # Compute the reaction rate density vector
        r_vec = np.zeros(len(self.reactions), dtype=np.float64)

        for (idx, rxn_data) in enumerate(self.data):

            alpha_mtrx = alpha_lst[idx]
            reactants_ids = alpha_mtrx[0, :].astype(int)

            reactants_molar_cc = spc_molar_cc_vec[reactants_ids] # must be ordered as in rxn_mech

            '''
            print('')
            print('kf_vec[idx] =', kf_vec[idx])
            print('reactants_molar_cc =', reactants_molar_cc)
            print('alpha_mtrx[1,:] =', alpha_mtrx[1,:])
            print('reactants ids =',reactants_ids)
            print('reactants spc =',[self.species_names[i] for i in reactants_ids])
            '''
            reactants_molar_cc[reactants_molar_cc < 0] = 0.0
            r_vec[idx] = kf_vec[idx] * np.prod(reactants_molar_cc**alpha_mtrx[1, :])

        for (idx, rxn_data) in enumerate(self.data):

            beta_mtrx = beta_lst[idx]
            products_ids = beta_mtrx[0, :].astype(int)

            products_molar_cc = spc_molar_cc_vec[products_ids] # must be oredered as in rxn_mech

            r_vec[idx] -= kb_vec[idx] * np.prod(products_molar_cc**beta_mtrx[1, :])

        return r_vec

    def rxn_rate_law(self, spc_molar_cc_vec, kf_vec=None, kb_vec=None, alpha_lst=None, beta_lst=None):
        '''See r_vec.
        '''

        return self.r_vec(spc_molar_cc_vec, kf_vec, kb_vec, alpha_lst, beta_lst)

    def g_vec(self, spc_molar_cc_vec, kf_vec=None, kb_vec=None, alpha_lst=None, beta_lst=None):
        '''Compute the species production rate density vector.

        Compute g(c_vec, phi) with phi being the original parameters.

        Parameters:
        -----------
        '''

        g_vec = self.stoic_mtrx.transpose() @ self.r_vec(spc_molar_cc_vec, kf_vec, kb_vec, alpha_lst, beta_lst)

        return g_vec

    def __unbounded_reparam(self, lst_or_vec):

        lst_or_vec = copy.deepcopy(lst_or_vec)

        if isinstance(lst_or_vec, list):

            beta_or_alpha_lst = lst_or_vec

            for idx, mtrx in enumerate(beta_or_alpha_lst):
                beta_or_alpha_lst[idx] = np.array((mtrx[0, :], np.exp(mtrx[1, :])))

            reparamed = beta_or_alpha_lst
        else:
            k_vec = lst_or_vec
            reparamed = np.exp(k_vec)

        return reparamed

    def __bounded_reparam(self, lst_or_vec, bnds):

        lst_or_vec = copy.deepcopy(lst_or_vec)

        if isinstance(lst_or_vec, list):
           min_beta_or_alpha = bnds[0]
           max_beta_or_alpha = bnds[1]

           beta_or_alpha_lst = lst_or_vec

           for idx, mtrx in enumerate(beta_or_alpha_lst):

               a_vec = min_beta_or_alpha[idx]
               b_vec = max_beta_or_alpha[idx]

               local_beta_or_alpha_vec = mtrx[1, :]

               local_beta_or_alpha_vec = a_vec + \
                       (b_vec - a_vec) / (1 + np.exp(local_beta_or_alpha_vec))

               beta_or_alpha_lst[idx] = np.vstack([mtrx[0, :], local_beta_or_alpha_vec])

           reparamed = beta_or_alpha_lst

        else:
            k_vec = lst_or_vec
            min_k = bnds[0]
            max_k = bnds[1]

            reparamed = min_k + (max_k - min_k) / (1 + np.exp(k_vec))

        return reparamed

    def perform_reparam(self, theta_lst_or_vec, bnds=None):
        '''Phi(theta) function (inverse of parameterization function).

<<<<<<< HEAD
        Phi is the original parameters (k_f,k_b,alpha,beta), theta is the nonlinear reparameterized
=======
        Phi is the original parameters (k_f,k_b,alpha,beta), theta is the nonlinear reparameterized 
>>>>>>> 1abc13b9
        values returned by the method.

        Reparam function
        theta(phi) = log( |max_theta - phi| / |phi - min_theta| )

        Inverse of reparam function
        phi(theta) = min_theta + (max_theta - min_theta) / (1 + np.exp(theta))
        '''
        #print(self.reparam)

        if self.reparam == False:
            return theta_lst_or_vec

        elif bnds is not None:
            reparamed = self.__bounded_reparam(theta_lst_or_vec, bnds)
        else:
            reparamed = self.__unbounded_reparam(theta_lst_or_vec)

        return reparamed # return phi(theta)

    def __dphi_dtheta(self, theta_lst_or_vec, bnds=None):
        '''Derivative of the original parameter (phi) wrt the working parameter (theta).

        That is, derivative of k_f, k_b, alpha, and beta wrt the nonlinear parameter theta.
        '''
        theta_lst_or_vec = copy.deepcopy(theta_lst_or_vec)

        # TODO: move this to constructor for a single test
        if bnds is not None:
            assert isinstance(bnds, tuple)
            assert len(bnds) == 2
<<<<<<< HEAD
        if isinstance(theta_lst_or_vec, list):
            assert isinstance(bnds[0], list)
            assert isinstance(bnds[1], list)
=======
        if isinstance(theta_lst_or_vec, lst):
            assert isinstance(bnds[0], lst)
            assert isinstance(bnds[1], lst)
>>>>>>> 1abc13b9
        if isinstance(theta_lst_or_vec, np.ndarray):
            assert isinstance(bnds[0], np.ndarray)
            assert isinstance(bnds[1], np.ndarray)

        lst_or_vec = theta_lst_or_vec

        if self.reparam is False:

            if isinstance(lst_or_vec, list):

                dphi_dtheta_lst = lst_or_vec

                for idx, theta_mtrx in enumerate(dphi_dtheta_lst):

                    dphi_dtheta_vec = np.ones(theta_mtrx[1, :].size)
                    dphi_dtheta_lst[idx] = np.vstack([theta_mtrx[0, :], dphi_dtheta_vec])

                dphi_dtheta = dphi_dtheta_lst
            else:

                dphi_dtheta_vec = np.ones(lst_or_vec.size)
                dphi_dtheta = dphi_dtheta_vec

        elif bnds is not None:
            if isinstance(lst_or_vec, list):

               min_beta_or_alpha = bnds[0]
               max_beta_or_alpha = bnds[1]

               dphi_dtheta_lst = lst_or_vec

               for idx, theta_mtrx in enumerate(dphi_dtheta_lst):

                   a_vec = min_beta_or_alpha[idx]
                   b_vec = max_beta_or_alpha[idx]

                   theta_vec = theta_mtrx[1, :]

                   dphi_dtheta_vec = ((a_vec - b_vec)*np.exp(theta_vec))/(np.exp(theta_vec) + 1)**2

                   dphi_dtheta_lst[idx] = np.vstack([theta_mtrx[0, :], dphi_dtheta_vec])

               dphi_dtheta = dphi_dtheta_lst

            else:

                theta_vec = lst_or_vec
                a_vec = bnds[0]
                b_vec = bnds[1]

                dphi_dtheta_vec = ((a_vec - b_vec)*np.exp(theta_vec))/(np.exp(theta_vec) + 1)**2

                dphi_dtheta = dphi_dtheta_vec

        else:
            dphi_dtheta = self.perform_reparam(lst_or_vec)

        return dphi_dtheta

    def __d2phi_dtheta2(self, theta_lst_or_vec, bnds=None):
        '''2nd derivative of the original parameter (phi) wrt the working parameter (theta).
        '''

        theta_lst_or_vec = copy.deepcopy(theta_lst_or_vec)

        if self.reparam is False:

            if isinstance(lst_or_vec, list):

                dphi_dtheta_lst = lst_or_vec

                for idx, theta_mtrx in enumerate(dphi_dtheta_lst):

                    dphi_dtheta_vec = np.zeros(theta_mtrx[1, :].size)
                    dphi_dtheta_lst[idx] = np.vstack([theta_mtrx[0, :], dphi_dtheta_vec])

                dphi_dtheta = dphi_dtheta_lst
            else:

                dphi_dtheta_vec = np.zeros(lst_or_vec.size)
                dphi_dtheta = dphi_dtheta_vec

        elif bnds is not None:
            if isinstance(theta_lst_or_vec, list):

               min_beta_or_alpha = bnds[0]
               max_beta_or_alpha = bnds[1]

               dphi_dtheta_lst = theta_lst_or_vec

               for idx, theta_mtrx in enumerate(dphi_dtheta_lst):

                   a_vec = min_beta_or_alpha[idx]
                   b_vec = max_beta_or_alpha[idx]

                   theta_vec = theta_mtrx[1, :]

                   dphi_dtheta_vec = (b_vec - a_vec) * (np.exp(theta_vec) - 1) * np.exp(theta_vec)/ (np.exp(theta_vec) + 1)**3

                   #print('a_vec = ', a_vec)
                   #print('b_vec = ', b_vec)

                   #print('dphi_dtheta_vec = ', dphi_dtheta_vec)

                   dphi_dtheta_lst[idx] = np.vstack([theta_mtrx[0, :], dphi_dtheta_vec])

               dphi_dtheta = dphi_dtheta_lst

            else:

                theta_vec = theta_lst_or_vec
                a_vec = bnds[0]
                b_vec = bnds[1]

                #print('a_vec = ', a_vec)
                #print('b_vec = ', b_vec)

                dphi_dtheta_vec = (b_vec - a_vec) * (np.exp(theta_vec) - 1) * np.exp(theta_vec)/ (np.exp(theta_vec) + 1)**3

                #print('dphi_dtheta_vec =  ', dphi_dtheta_vec[0])

                dphi_dtheta = dphi_dtheta_vec

        else:
            dphi_dtheta = perform_reparam(lst_or_vec)

        return dphi_dtheta

    def species_prod_rate_dens(self, spc_molar_cc_vec, kf_vec=None, kb_vec=None, alpha_lst=None, beta_lst=None):
        '''Compute the species production rate density vector.

        Parameters:
        -----------
        '''

        return self.g_vec(spc_molar_cc_vec, kf_vec, kb_vec, alpha_lst, beta_lst)

    def dr_dtheta_mtrx(self, spc_molar_cc_vec,
                       kf_vec=None, kb_vec=None, theta_alpha_lst=None, beta_lst=None):
        '''Partial derivative of the reaction rate law vector wrt working parameters.

<<<<<<< HEAD
        Theta is the working parameter (theta(phi)).
=======
        Theta is the working parameter (theta(phi)). 
>>>>>>> 1abc13b9

        Note: dr_dtheta = dr_dphi dphi_dtheta

        The parameters in the derivative are ordered as: k_fs, k_bs, alphas, betas.
        If a parameter is `None`, it indicates that it is not to be considered a varying parameter.
        As of now parameter sensitivity is either on or off for all kf's , or k'bs, or alphas, or betas.
        Maybe this can be relaxed for individual reaction parameters later.

        The matrix is m x p. Where m is the number of reactions, p is the total number of parameters.
        That is, p = 2 * m + n_Ri + n_Pi, where n_Ri is the number of active reactant species, and
        n_Pi is the number of active product species. If say, theta_alpha_lst is not a varying parameter,
        then n_Ri = 0.
        '''

        assert isinstance(spc_molar_cc_vec, np.ndarray)
        assert spc_molar_cc_vec.size == len(self.species)
        assert np.all(spc_molar_cc_vec >= 0), 'spc_molar_cc_vec =\n%r' % spc_molar_cc_vec

        # -----------------------
        # partial_theta_kf(r_vec) mtrx
        # -----------------------
        if kf_vec is not None:

            theta_vec = copy.deepcopy(kf_vec)

            dkf_dtheta_vec = self.__dphi_dtheta(theta_vec, self.kf_bnds)

            if theta_alpha_lst is None:
                (alpha_lst, _) = self.__get_power_law_exponents()
            else:
                theta_alpha_lst = copy.deepcopy(theta_alpha_lst)
                alpha_lst = self.perform_reparam(theta_alpha_lst, self.alpha_bnds)

            dr_dtheta_kf = np.zeros((len(self.reactions), len(self.reactions)), dtype = np.float64)

            for (idx, rxn_data) in enumerate(self.data):

                alpha_mtrx = alpha_lst[idx]
                reactants_ids=alpha_mtrx[0, :].astype(int)

                reactants_molar_cc = spc_molar_cc_vec[reactants_ids]
                spc_cc_power_prod = np.prod(reactants_molar_cc**alpha_mtrx[1, :])
                dr_dphi_kf = spc_cc_power_prod
                dr_dtheta_kf[idx, idx] = dkf_dtheta_vec[idx] * dr_dphi_kf

            try:
                dr_dtheta_mtrx=np.hstack([dr_dtheta_mtrx, dr_dtheta_kf])
            except NameError:
                dr_dtheta_mtrx=np.hstack([dr_dtheta_kf])

        # -----------------------
        # partial_theta_kb(r_vec) mtrx
        # -----------------------
        if kb_vec is not None:

            theta_vec = copy.deepcopy(kb_vec)

            dkb_dtheta_vec = self.__dphi_dtheta(theta_vec, self.kb_bnds)

            if beta_lst is None:
                (_, beta_lst_local) = self.__get_power_law_exponents()
            else:
                beta_lst_local = copy.deepcopy(beta_lst)

            beta_lst_local = self.perform_reparam(beta_lst_local, self.beta_bnds)

            dr_dtheta_kb = np.zeros((len(self.reactions), len(self.reactions)), dtype = np.float64)

            for idx, rxn_data in enumerate(self.data):

                beta_mtrx = beta_lst_local[idx]
                products_ids = beta_mtrx[0, :].astype(int)

                products_molar_cc = spc_molar_cc_vec[products_ids]
                spc_cc_power_prod = np.prod(products_molar_cc**beta_mtrx[1, :])
                dr_dphi_kb = spc_cc_power_prod
                dr_dtheta_kb[idx, idx] = - dkb_dtheta_vec[idx] * dr_dphi_kb

            try:
                dr_dtheta_mtrx=np.hstack([dr_dtheta_mtrx, dr_dtheta_kb])
            except NameError:
                dr_dtheta_mtrx=np.hstack([dr_dtheta_kb])

        # --------------------------
        # partial_theta_alpha(r_vec) mtrx
        # --------------------------
        if theta_alpha_lst is not None:

            n_alphas=0
            for alpha_mtrx in theta_alpha_lst:
                n_alphas += alpha_mtrx.shape[1]

            theta_alpha_lst = copy.deepcopy(theta_alpha_lst)

            dalpha_dtheta_lst = self.__dphi_dtheta(theta_alpha_lst, self.alpha_bnds)
            alpha_lst = self.perform_reparam(theta_alpha_lst, self.alpha_bnds)

            dr_dtheta_alpha= np.zeros((len(self.reactions), n_alphas), dtype = np.float64)

            if kf_vec is None:
                (theta_kf_vec, _)=self.__get_ks()
            else:
                theta_kf_vec = copy.deepcopy(kf_vec)

            kf_vec_local = self.perform_reparam(theta_kf_vec, self.kf_bnds)

            dr_dalpha_j0 = 0
            for (idx, rxn_data) in enumerate(self.data):

                alpha_mtrx = alpha_lst[idx]
                reactants_ids = alpha_mtrx[0, :].astype(int)

                reactants_molar_cc = spc_molar_cc_vec[reactants_ids]

                spc_cc_power_prod = np.prod(reactants_molar_cc**alpha_mtrx[1, :])

                rf_i = kf_vec_local[idx] * spc_cc_power_prod

                min_c_j = reactants_molar_cc.min()
                if min_c_j <= 1e-25:
                    (jdx, ) = np.where(reactants_molar_cc == min_c_j)
                    reactants_molar_cc[jdx] = 1.0 # any non-zero value will do since rf_i will be zero

                dalpha_dtheta_mtrx = dalpha_dtheta_lst[idx]
                #assert(dalpha_dtheta_mtrx[0,:] == alpha_mtrx[0,:]) # reactant IDs must match

                for (jdx, c_j) in enumerate(reactants_molar_cc):

<<<<<<< HEAD
                    dr_dtheta_alpha[idx, dr_dalpha_j0 + jdx] = math.log(c_j) * dalpha_dtheta_mtrx[1, jdx] * rf_i
=======
                    dr_dalpha[idx, dr_dalpha_j0 + jdx] = math.log(c_j) * dalpha_dtheta_mtrx[1, jdx] * rf_i
>>>>>>> 1abc13b9

                dr_dalpha_j0 += alpha_mtrx.shape[1]

            assert dr_dalpha_j0 == n_alphas, 'n_alphas = %r; sum = %r' % (n_alphas, dr_dalpha_j0)

            try:
<<<<<<< HEAD
                dr_dtheta_mtrx=np.hstack([dr_dtheta_mtrx, dr_dtheta_alpha])
            except NameError:
                dr_dtheta_mtrx=np.hstack([dr_dtheta_alpha])
=======
                dr_dtheta_mtrx=np.hstack([dr_dtheta_mtrx, dr_dalpha])
            except NameError:
                dr_dtheta_mtrx=np.hstack([dr_dalpha])
>>>>>>> 1abc13b9

        # -------------------------
        # partial_beta(r_vec) mtrx
        # -------------------------
        if beta_lst is not None:

            n_betas=0
            for beta_mtrx in beta_lst:
                n_betas += beta_mtrx.shape[1]

            theta_lst = copy.deepcopy(beta_lst)
            dbeta_dtheta_lst = self.__dphi_dtheta(theta_lst, self.beta_bnds)
<<<<<<< HEAD

            beta_lst_local=copy.deepcopy(beta_lst)
            beta_lst_local = self.perform_reparam(beta_lst_local, self.beta_bnds)


=======

            beta_lst_local=copy.deepcopy(beta_lst)
            beta_lst_local = self.perform_reparam(beta_lst_local, self.beta_bnds)


>>>>>>> 1abc13b9


            dr_dbeta= np.zeros((len(self.reactions), n_betas), dtype = np.float64)

            if kb_vec is None:
                (_, kb_vec_local)=self.__get_ks()
            else:
                kb_vec_local= copy.deepcopy(kb_vec)

            kb_vec_local = self.perform_reparam(kb_vec_local, self.kb_bnds)


            dr_dbeta_j0=0
            for idx, rxn_data in enumerate(self.data):

                beta_mtrx=beta_lst_local[idx]
                products_ids=beta_mtrx[0, :].astype(int)

                products_molar_cc=spc_molar_cc_vec[products_ids]

                spc_cc_power_prod=np.prod(products_molar_cc**beta_mtrx[1, :])

                rb_i=- kb_vec_local[idx] * spc_cc_power_prod

                min_c_j=products_molar_cc.min()
                if min_c_j <= 1e-25:
                    (jdx, )=np.where(products_molar_cc == min_c_j)
                    products_molar_cc[jdx]=1.0  # any non-zero value will do it since rb_i will be zero

                dbeta_dtheta_mtrx = dbeta_dtheta_lst[idx]

                #assert(dalpha_dtheta_mtrx[0,:] == alpha_mtrx[0,:]) # reactant IDs must match

                for (jdx, c_j) in enumerate(products_molar_cc):

                    dr_dbeta[idx, dr_dbeta_j0 + jdx] = math.log(c_j) * dbeta_dtheta_mtrx[1, jdx] * rb_i

                dr_dbeta_j0 += beta_mtrx.shape[1]

            assert dr_dbeta_j0 == n_betas, 'n_betas = %r sum = %r' % (
                n_betas, dr_dbeta_j0)

            try:
                dr_dtheta_mtrx=np.hstack([dr_dtheta_mtrx, dr_dbeta])
            except NameError:
                dr_dtheta_mtrx=np.hstack([dr_dbeta])

        return dr_dtheta_mtrx

    def dr_dtheta_mtrx_numerical(self, spc_molar_cc_vec,
                      kf_vec = None, kb_vec =None, alpha_lst=None, beta_lst=None,
                      h_small = 1e-6):
        '''Numerical partial derivative of the reaction rate law vector wrt parameters.

        The parameters in the derivative are ordered as: k_fs, k_bs, alphas, betas.
        If a parameter is `None`, it is not considered a varying parameter.
        As of now parameter sensitivity is either on or off for all kf's , or k'bs, or alphas, or betas.
        Maybe this can be extended for individual reaction parameters later.

        The matrix is m x p. Where m is the number of reactions, p is the total number of parameters.
        That is, p = 2 * m + n_Ri + n_Pi, where n_Ri is the number of active reactant species, and
        n_Pi is the number of active product species. If say, alpha_lst is not a varying parameter,
        then n_Ri = 0.
        '''

        assert isinstance(spc_molar_cc_vec, np.ndarray)
        assert spc_molar_cc_vec.size == len(self.species)
        assert np.all(spc_molar_cc_vec >= 0), 'spc_molar_cc_vec =\n%r' % spc_molar_cc_vec

        # --------------------------------
        # Partial r_vec partial kf matrix
        # --------------------------------
        if kf_vec is not None:

            if alpha_lst is None:
                (alpha_lst_local, _)=self.__get_power_law_exponents()
            else:
                alpha_lst_local=alpha_lst

            dr_dk_f = np.zeros((len(self.reactions), len(self.reactions)), dtype = np.float64)
            i_mtrx= np.eye(len(self.reactions), dtype = np.float64)

            for jdx in range(len(self.data)):

                r_vec_h = self.r_vec(spc_molar_cc_vec, kf_vec = kf_vec + h_small*i_mtrx[:,jdx], alpha_lst =alpha_lst_local)
                r_vec = self.r_vec(spc_molar_cc_vec, kf_vec = kf_vec, alpha_lst =alpha_lst_local)

                dr_dk_f[:, jdx]=(r_vec_h - r_vec) / h_small

            try:
                dr_dtheta_mtrx=np.hstack([dr_dtheta_mtrx, dr_dk_f])
            except NameError:
                dr_dtheta_mtrx=np.hstack([dr_dk_f])

        # --------------------------------
        # Partial r_vec partial kb matrix
        # --------------------------------
        if kb_vec is not None:

            if beta_lst is None:
                (_, beta_lst_local)=self.__get_power_law_exponents()
            else:
                beta_lst_local=beta_lst

            dr_dk_b = np.zeros((len(self.reactions), len(self.reactions)), dtype = np.float64)
            i_mtrx= np.eye(len(self.reactions), dtype = np.float64)

            for jdx in range(len(self.data)):

                r_vec_h = self.r_vec(spc_molar_cc_vec, kb_vec = kb_vec + h_small*i_mtrx[:,jdx], beta_lst =beta_lst_local)
                r_vec = self.r_vec(spc_molar_cc_vec, kb_vec = kb_vec, beta_lst =beta_lst_local)

                dr_dk_b[:, jdx]=(r_vec_h - r_vec) / h_small

            try:
                dr_dtheta_mtrx=np.hstack([dr_dtheta_mtrx, dr_dk_b])
            except NameError:
                dr_dtheta_mtrx=np.hstack([dr_dk_b])

        # -----------------------------------
        # Partial r_vec partial alpha matrix
        # -----------------------------------
        if alpha_lst is not None:

            n_alphas=0
            for alpha_mtrx in alpha_lst:
                n_alphas += alpha_mtrx.shape[1]

            dr_dalpha= np.zeros((len(self.reactions), n_alphas), dtype = np.float64)
            i_mtrx= np.eye(n_alphas, dtype = np.float64)

            if kf_vec is None:
                (kf_vec_local, _)=self.__get_ks()
            else:
                kf_vec_local=kf_vec

            for jdx in range(n_alphas):

                assert False, 'FIXME'

                r_vec_h = self.r_vec(spc_molar_cc_vec, alpha_lst = alpha_lst + h_small*i_mtrx[:,jdx], kf_vec =kf_vec_local)
                r_vec = self.r_vec(spc_molar_cc_vec, alpha_lst = alpha_lst, kf_vec =kf_vec_local)

                dr_dalpha[:, jdx]=(r_vec_h - r_vec) / h_small

            try:
                dr_dtheta_mtrx=np.hstack([dr_dtheta_mtrx, dr_dalpha])
            except NameError:
                dr_dtheta_mtrx=np.hstack([dr_dalpha])

        # ----------------------------------
        # Partial r_vec partial beta matrix
        # ----------------------------------
        if beta_lst is not None:

            n_betas=0
            for beta_vec in beta_lst:
                # assert np.all(beta_vec>=0)
                n_betas += beta_vec.size

            dr_dbeta = np.zeros((len(self.reactions), n_betas), dtype = np.float64)
            i_mtrx= np.eye(n_betas, dtype = np.float64)

            if kb_vec is None:
                (_, kb_vec_local)=self.__get_ks()
            else:
                kb_vec_local=kb_vec

            for jdx in range(n_betas):

                assert False, 'FIXME'

                r_vec_h = self.r_vec(spc_molar_cc_vec, beta_lst = beta_lst + h_small*i_mtrx[:,jdx], kb_vec =kb_vec_local)
                r_vec = self.r_vec(spc_molar_cc_vec, beta_lst = beta_lst, kb_vec =kb_vec_local)

                dr_dbeta[:, jdx]=(r_vec_h - r_vec) / h_small

            try:
                dr_dtheta_mtrx=np.hstack([dr_dtheta_mtrx, dr_dbeta])
            except NameError:
                dr_dtheta_mtrx=np.hstack([dr_dbeta])

        return dr_dtheta_mtrx

    def d2ri_theta2_mtrx(self, rxn_idx, spc_molar_cc_vec,
                               kf_vec = None, kb_vec =None, alpha_lst=None, beta_lst=None):
        '''Second partial derivatives of the ith reaction rate law wrt parameters.

        Only the forward case reaction case is implemented.

        The parameters in the derivative are ordered as: k_fs, k_bs, alphas, betas.
        The matrix is p x p. Where p is the total number of parameters.
        That, is p = 2 * m + n_Ri + n_Pi, where n_Ri is the number of active reactant species, and
        n_Pi is the number of active product species.
        '''

        assert isinstance(rxn_idx, int)
        assert rxn_idx <= len(self.reactions)

        assert isinstance(spc_molar_cc_vec, np.ndarray)
        assert spc_molar_cc_vec.size == len(self.species)
        assert np.all(spc_molar_cc_vec >= 0), 'spc_molar_cc_vec =\n%r' % spc_molar_cc_vec

        # *******************************************************************************************
        # 1st row block

        # ---------------------------
        # partial_kf(partial_kf r_i)
        # ---------------------------
        if kf_vec is not None:

            d_kf_d_kf_ri_mtrx= np.zeros((len(self.reactions), len(self.reactions)), dtype = np.float64)

            theta_vec = copy.deepcopy(kf_vec)

            d2kf_dtheta2_vec = self.__d2phi_dtheta2(theta_vec, self.kf_bnds)

            if alpha_lst is None:
                (alpha_lst_local, _)=self.__get_power_law_exponents()
            else:
                alpha_lst_local= copy.deepcopy(alpha_lst)

            alpha_lst_local = self.perform_reparam(alpha_lst_local, self.alpha_bnds)


            alpha_mtrx=alpha_lst_local[rxn_idx]

            reactants_ids=alpha_mtrx[0, :].astype(int)

            reactants_molar_cc=spc_molar_cc_vec[reactants_ids]

            spc_cc_power_prod=np.prod(reactants_molar_cc**alpha_mtrx[1, :])

            d_kf_d_kf_ri_mtrx[rxn_idx,rxn_idx]= d2kf_dtheta2_vec[rxn_idx] * spc_cc_power_prod

        # ---------------------------
        # partial_kb(partial_kf r_i)
        # ---------------------------
        if kf_vec is not None and kb_vec is not None:

            d_kb_d_kf_ri_mtrx= np.zeros((len(self.reactions), len(self.reactions)), dtype = np.float64)

        # ------------------------------
        # partial_alpha(partial_kf r_i)
        # ------------------------------
        if kf_vec is not None and alpha_lst is not None:


            n_alphas=0
            for alpha_mtrx in alpha_lst:
                n_alphas += alpha_mtrx.shape[1]

            d_alpha_d_kf_ri_mtrx= np.zeros((len(self.reactions), n_alphas), dtype = np.float64)

            theta_lst = copy.deepcopy(alpha_lst) #alpha's

            dalpha_dtheta_lst = self.__dphi_dtheta(theta_lst, self.alpha_bnds)

            theta_vec = copy.deepcopy(kf_vec) #kf's

            dkf_dtheta_vec = self.__dphi_dtheta(theta_vec, self.kf_bnds)


            alpha_lst_local = copy.deepcopy(alpha_lst)
            alpha_lst_local = self.perform_reparam(alpha_lst_local, self.alpha_bnds)

            #kf_vec_local = copy.deepcopy(kf_vec)
            #kf_vec = self.reparam(kf_vec, self.kf_bnds)

            jdx_start=0

            for idx in range(rxn_idx):

                alpha_mtrx=alpha_lst_local[idx]
                jdx_start += alpha_mtrx.shape[1]


            rxn_idx_alpha_mtrx = alpha_lst_local[rxn_idx]
            rxn_idx_dalpha_dtheta_mtrx = dalpha_dtheta_lst[rxn_idx]
            #assert(rxn_idx_dalpha_dtheta_mtrx[0,:] == rxn_idx_alpha_mtrx[0,:]) # reactant IDs must match

            reactants_ids=rxn_idx_alpha_mtrx[0, :].astype(int)

            reactants_molar_cc=spc_molar_cc_vec[reactants_ids]

            spc_cc_power_prod=np.prod(reactants_molar_cc**rxn_idx_alpha_mtrx[1, :])

            min_c_j=reactants_molar_cc.min()
            if min_c_j <= 1e-25:
                (jdx, )=np.where(reactants_molar_cc == min_c_j)
                reactants_molar_cc[jdx]=1.0  # any non-zero value will do since rb_i will be zero



            for jdx in range(rxn_idx_alpha_mtrx[1,:].size):

                c_j = reactants_molar_cc[jdx]

                d_alpha_d_kf_ri_mtrx[rxn_idx, jdx_start + jdx] = spc_cc_power_prod * math.log(c_j) * rxn_idx_dalpha_dtheta_mtrx[1, jdx] * dkf_dtheta_vec [rxn_idx]


            '''
            for (jdx, c_j) in enumerate(reactants_molar_cc):
                d_alpha_d_kf_ri_mtrx[idx, jdx_start + jdx] = spc_cc_power_prod * math.log(c_j)

                for (jdx, c_j) in enumerate(reactants_molar_cc):

                    d_alpha_d_kf_ri_mtrx[idx, jdx_start + jdx] = dkf_dtheta_vec[idx] * math.log(c_j) * dalpha_dtheta_mtrx[1, jdx] * spc_cc_power_prod

                jdx_start += alpha_mtrx.shape[1]
            '''
            #assert jdx_start == n_alphas, 'n_alphas = %r; sum = %r' % (n_alphas, jdx_start)

        # ------------------------------
        # partial_beta(partial_kf r_i)
        # ------------------------------
        if kf_vec is not None and beta_lst is not None:

            n_betas=0
            for beta_mtrx in beta_lst:
                n_betas += beta_mtrx.shape[1]

            d_beta_d_kf_ri_mtrx= np.zeros((len(self.reactions), n_betas), dtype = np.float64)

        # *******************************************************************************************
        # 2nd row block

        # ---------------------------
        # partial_kb(partial_kb r_i)
        # ---------------------------
        if kb_vec is not None:

            d_kb_d_kb_ri_mtrx= np.zeros((len(self.reactions), len(self.reactions)), dtype = np.float64)

            theta_vec = copy.deepcopy(kb_vec)

            d2kb_dtheta2_vec = self.__d2phi_dtheta2(theta_vec, self.kb_bnds)
<<<<<<< HEAD

            if beta_lst is None:
                    (_, beta_lst_local)=self.__get_power_law_exponents()
            else:
                    beta_lst_local= copy.deepcopy(beta_lst)

            beta_lst_local = self.perform_reparam(beta_lst_local, self.beta_bnds)



            beta_mtrx=beta_lst_local[rxn_idx]
            products_ids=beta_mtrx[0, :].astype(int)

            products_molar_cc=spc_molar_cc_vec[products_ids]

            spc_cc_power_prod=np.prod(products_molar_cc**beta_mtrx[1, :])

            d_kb_d_kb_ri_mtrx[rxn_idx, rxn_idx]=- \
                        d2kb_dtheta2_vec[rxn_idx] * spc_cc_power_prod

=======

            if beta_lst is None:
                    (_, beta_lst_local)=self.__get_power_law_exponents()
            else:
                    beta_lst_local= copy.deepcopy(beta_lst)

            beta_lst_local = self.perform_reparam(beta_lst_local, self.beta_bnds)



            beta_mtrx=beta_lst_local[rxn_idx]
            products_ids=beta_mtrx[0, :].astype(int)

            products_molar_cc=spc_molar_cc_vec[products_ids]

            spc_cc_power_prod=np.prod(products_molar_cc**beta_mtrx[1, :])

            d_kb_d_kb_ri_mtrx[rxn_idx, rxn_idx]=- \
                        d2kb_dtheta2_vec[rxn_idx] * spc_cc_power_prod

>>>>>>> 1abc13b9
        # ------------------------------
        # partial_alpha(partial_kb r_i)
        # ------------------------------
        if kb_vec is not None and alpha_lst is not None:

            n_alphas=0
            for alpha_mtrx in alpha_lst:
                n_alphas += alpha_mtrx.shape[1]

            d_alpha_d_kb_ri_mtrx= np.zeros((len(self.reactions), n_alphas), dtype = np.float64)

        # ------------------------------
        # partial_beta(partial_kb r_i)
        # ------------------------------
        if kb_vec is not None and beta_lst is not None:

            n_betas=0
            for beta_mtrx in beta_lst:
                n_betas += beta_mtrx.shape[1]

            d_beta_d_kb_ri_mtrx= np.zeros((len(self.reactions), n_betas), dtype = np.float64)

            theta_lst = copy.deepcopy(beta_lst)
            theta_vec = copy.deepcopy(kb_vec)

            dbeta_dtheta_lst = self.__dphi_dtheta(theta_lst, self.beta_bnds)
            dkb_dtheta_vec = self.__dphi_dtheta(kb_vec, self.kb_bnds)


            beta_lst_local=copy.deepcopy(beta_lst)
            beta_lst_local = self.perform_reparam(beta_lst_local, self.beta_bnds)

            #kb_vec= self.perform_reparam(kb_vec, self.kb_bnds)

            jdx_start=0

            for idx in range(rxn_idx):

                beta_mtrx = beta_lst_local[idx]
                jdx_start += beta_mtrx.shape[1]

            rxn_idx_beta_mtrx = beta_lst_local[rxn_idx]
            rxn_idx_dbeta_dtheta_mtrx = dbeta_dtheta_lst[rxn_idx]

            products_ids=rxn_idx_beta_mtrx[0, :].astype(int)

            products_molar_cc=spc_molar_cc_vec[products_ids]


            spc_cc_power_prod=np.prod(products_molar_cc**rxn_idx_beta_mtrx[1, :])

            min_c_j=products_molar_cc.min()
            if min_c_j <= 1e-25:
                (jdx, )=np.where(products_molar_cc == min_c_j)
                products_molar_cc[jdx]=1.0  # any non-zero value will do since rb_i will be zero

            for jdx in range(rxn_idx_beta_mtrx[1,:].size):


                c_j = products_molar_cc[jdx]
                d_beta_d_kb_ri_mtrx[rxn_idx, jdx_start + jdx] = spc_cc_power_prod * math.log(c_j) * rxn_idx_dbeta_dtheta_mtrx[1, jdx] * dkb_dtheta_vec[rxn_idx]

            #assert jdx_start == n_betas, 'n_betas = %r; sum = %r' % (
            #    n_betas, jdx_start)

        # *******************************************************************************************
        # 3rd row block

        # ---------------------------------
        # partial_alpha(partial_alpha r_i)
        # ---------------------------------
        if alpha_lst is not None:

            n_alphas=0
            for alpha_mtrx in alpha_lst:
                n_alphas += alpha_mtrx.shape[1]

            d_alpha_d_alpha_ri_mtrx= np.zeros((n_alphas, n_alphas), dtype = np.float64)

            theta_lst = copy.deepcopy(alpha_lst)

            d2alpha_dtheta2_lst = self.__d2phi_dtheta2(theta_lst, self.alpha_bnds)

            theta_lst = copy.deepcopy(alpha_lst)

            dalpha_dtheta_lst = self.__dphi_dtheta(theta_lst, self.alpha_bnds)


<<<<<<< HEAD
            alpha_lst_local=copy.deepcopy(alpha_lst)
=======
            alpha_lst_local = copy.deepcopy(alpha_lst)
>>>>>>> 1abc13b9
            alpha_lst_local = self.perform_reparam(alpha_lst_local, self.alpha_bnds)

            if kf_vec is None:
                (kf_vec_local, _)=self.__get_ks()
            else:
                kf_vec_local= copy.deepcopy(kf_vec)


            kf_vec_local = self.perform_reparam(kf_vec_local, self.kf_bnds)

            jdx_start=0
            idx_start=0

            for idx in range(rxn_idx):

                alpha_mtrx=alpha_lst_local[idx]
                jdx_start += alpha_mtrx.shape[1]


            alpha_mtrx = alpha_lst_local[rxn_idx]


            reactants_ids=alpha_mtrx[0, :].astype(int)

            reactants_molar_cc=spc_molar_cc_vec[reactants_ids]

            spc_cc_power_prod=np.prod(reactants_molar_cc**alpha_mtrx[1, :])

            rf_i=kf_vec_local[rxn_idx] * spc_cc_power_prod

            min_c_j=reactants_molar_cc.min()
            if min_c_j <= 1e-25:
                (jdx, )=np.where(reactants_molar_cc == min_c_j)
                reactants_molar_cc[jdx]=1.0  # any non-zero value will do since rb_i will be zero



            dalpha_dtheta_mtrx = dalpha_dtheta_lst[rxn_idx]
            d2alpha_dtheta2_mtrx = d2alpha_dtheta2_lst[rxn_idx]

            for jdx in range(alpha_mtrx[1,:].size):

                c_j = reactants_molar_cc[jdx]

                dalpha_j_dtheta_j = dalpha_dtheta_mtrx[1 , jdx]
                d2alpha_dtheta2 = d2alpha_dtheta2_mtrx[1 , jdx]

                for Jdx in range(alpha_mtrx[1,:].size):
<<<<<<< HEAD

                    dalpha_J_dtheta_J = dalpha_dtheta_mtrx[1 , Jdx]
                    c_J = reactants_molar_cc[Jdx]

=======

                    dalpha_J_dtheta_J = dalpha_dtheta_mtrx[1 , Jdx]
                    c_J = reactants_molar_cc[Jdx]

>>>>>>> 1abc13b9
                    d2r_dalpha2 = rf_i * math.log(c_j) * math.log(c_J)
                    dr_dtheta_prod = dalpha_j_dtheta_j * dalpha_J_dtheta_J

                    if jdx == Jdx:

                        d_alpha_d_alpha_ri_mtrx[jdx_start + jdx, jdx_start + Jdx] = d2r_dalpha2 * dr_dtheta_prod + rf_i * math.log(c_j) * d2alpha_dtheta2

                    else:

                        d_alpha_d_alpha_ri_mtrx[jdx_start + jdx, jdx_start + Jdx] = d2r_dalpha2 * dr_dtheta_prod

        # --------------------------------
        # partial_beta(partial_alpha r_i)
        # --------------------------------
        if alpha_lst is not None and beta_lst is not None:

            n_alphas=0
            for alpha_mtrx in alpha_lst:
                n_alphas += alpha_mtrx.shape[1]

            n_betas=0
            for beta_mtrx in beta_lst:
                n_betas += beta_mtrx.shape[1]

            d_beta_d_alpha_ri_mtrx= np.zeros((n_alphas, n_betas), dtype = np.float64)

        # *******************************************************************************************
        # 4th row block

        # ---------------------------------
        # partial_beta(partial_beta r_i)
        # ---------------------------------
        if beta_lst is not None:

            n_betas=0
            for beta_mtrx in beta_lst:
                n_betas += beta_mtrx.shape[1]

            d_beta_d_beta_ri_mtrx = np.zeros((n_betas, n_betas), dtype = np.float64)

            theta_lst = copy.deepcopy(beta_lst)

            d2beta_dtheta2_lst = self.__d2phi_dtheta2(theta_lst, self.beta_bnds)

            theta_lst = copy.deepcopy(beta_lst)

            dbeta_dtheta_lst = self.__dphi_dtheta(theta_lst, self.beta_bnds)

            beta_lst_local = copy.deepcopy(beta_lst)
            beta_lst_local = self.perform_reparam(beta_lst_local, self.beta_bnds)

            if kb_vec is None:
                (_, kb_vec_local)=self.__get_ks()
            else:
                kb_vec_local = copy.deepcopy(kb_vec)

            kb_vec_local = self.perform_reparam(kb_vec_local, self.kb_bnds)

            jdx_start=0
            idx_start=0

            for idx in range(rxn_idx):
                beta_mtrx = beta_lst_local[idx]
                jdx_start += beta_mtrx.shape[1]

            beta_mtrx=beta_lst_local[rxn_idx]

            products_ids=beta_mtrx[0, :].astype(int)

            products_molar_cc=spc_molar_cc_vec[products_ids]

            spc_cc_power_prod=np.prod(products_molar_cc**beta_mtrx[1, :])

            rb_i=- kb_vec_local[rxn_idx] * spc_cc_power_prod

            min_c_j=products_molar_cc.min()
            if min_c_j <= 1e-25:
                (jdx, )=np.where(products_molar_cc == min_c_j)
                products_molar_cc[jdx]=1.0  # any non-zero value will do since rb_i will be zero

            dbeta_dtheta_mtrx = dbeta_dtheta_lst[rxn_idx]
            d2beta_dtheta2_mtrx = d2beta_dtheta2_lst[rxn_idx]

            for jdx in range(beta_mtrx[1,:].size):

                c_j = reactants_molar_cc[jdx]

                dbeta_j_dtheta_j = dbeta_dtheta_mtrx[1 , jdx]
                d2beta_dtheta2 = d2beta_dtheta2_mtrx[1 , jdx]

                for Jdx in range(beta_mtrx[1,:].size):

                    dbeta_J_dtheta_J = dbeta_dtheta_mtrx[1 , Jdx]
                    c_J = reactants_molar_cc[Jdx]

                    d2r_dbeta2 = rb_i * math.log(c_j) * math.log(c_J)
                    dr_dtheta_prod = dbeta_j_dtheta_j * dbeta_J_dtheta_J

                    if jdx == Jdx:

                        d_beta_d_beta_ri_mtrx[jdx_start + jdx, jdx_start + Jdx] = d2r_dbeta2 * dr_dtheta_prod + rb_i * math.log(c_j) * d2beta_dtheta2

                    else:

                        d_beta_d_beta_ri_mtrx[jdx_start + jdx, jdx_start + Jdx] = d2r_dbeta2 * dr_dtheta_prod

        # *******************************************************************************************
        # Assembly

        # General case
        if kf_vec is not None and kb_vec is not None and alpha_lst is not None and beta_lst is not None:

            hessian_ri_1st_row=np.hstack(
                [d_kf_d_kf_ri_mtrx, d_kb_d_kf_ri_mtrx, d_alpha_d_kf_ri_mtrx, d_beta_d_kf_ri_mtrx])

            hessian_ri_2nd_row=np.hstack([d_kb_d_kf_ri_mtrx.transpose(
            ), d_kb_d_kb_ri_mtrx, d_alpha_d_kb_ri_mtrx, d_beta_d_kb_ri_mtrx])

            hessian_ri_3rd_row=np.hstack([d_alpha_d_kf_ri_mtrx.transpose(
            ), d_alpha_d_kb_ri_mtrx.transpose(), d_alpha_d_alpha_ri_mtrx, d_beta_d_alpha_ri_mtrx])

            hessian_ri_4th_row=np.hstack([d_beta_d_kf_ri_mtrx.transpose(), d_beta_d_kb_ri_mtrx.transpose(
            ), d_beta_d_alpha_ri_mtrx.transpose(), d_beta_d_beta_ri_mtrx])

            hessian_ri=np.vstack(
                [hessian_ri_1st_row, hessian_ri_2nd_row, hessian_ri_3rd_row, hessian_ri_4th_row])

        # Forward case
        elif kf_vec is not None and alpha_lst is not None and kb_vec is None and beta_lst is None:

            hessian_ri_1st_row=np.hstack(
                [d_kf_d_kf_ri_mtrx, d_alpha_d_kf_ri_mtrx])
            hessian_ri_2nd_row=np.hstack(
                [d_alpha_d_kf_ri_mtrx.transpose(), d_alpha_d_alpha_ri_mtrx])

            hessian_ri=np.vstack([hessian_ri_1st_row, hessian_ri_2nd_row])

        # k's only case
        elif kf_vec is not None and kb_vec is not None and alpha_lst is None and beta_lst is None:

            hessian_ri_1st_row=np.hstack(
                [d_kf_d_kf_ri_mtrx, d_kb_d_kf_ri_mtrx])
            hessian_ri_2nd_row=np.hstack(
                [d_kb_d_kf_ri_mtrx.transpose(), d_kb_d_kb_ri_mtrx])

            hessian_ri=np.vstack([hessian_ri_1st_row, hessian_ri_2nd_row])

        # kfs only case
        elif kf_vec is not None and kb_vec is None and alpha_lst is None and beta_lst is None:

            hessian_ri=d_kf_d_kf_ri_mtrx

        # k's and alphas only case
        elif kf_vec is not None and kb_vec is not None and alpha_lst is not None and beta_lst is None:

            hessian_ri_1st_row=np.hstack(
                [d_kf_d_kf_ri_mtrx, d_kb_d_kf_ri_mtrx, d_alpha_d_kf_ri_mtrx])
            hessian_ri_2nd_row=np.hstack(
                [d_kb_d_kf_ri_mtrx.transpose(), d_kb_d_kb_ri_mtrx, d_alpha_d_kb_ri_mtrx])
            hessian_ri_3rd_row=np.hstack([d_alpha_d_kf_ri_mtrx.transpose(
            ), d_alpha_d_kb_ri_mtrx.transpose(), d_alpha_d_alpha_ri_mtrx])

            hessian_ri=np.vstack(
                [hessian_ri_1st_row, hessian_ri_2nd_row, hessian_ri_3rd_row])

        # alphas only case
        elif kf_vec is None and kb_vec is None and alpha_lst is not None and beta_lst is None:

            hessian_ri=d_alpha_d_alpha_ri_mtrx

        # betas only case
        elif kf_vec is None and kb_vec is None and alpha_lst is None and beta_lst is not None:

            hessian_ri=d_beta_d_beta_ri_mtrx

        # alphas and betas only case
        elif kf_vec is None and kb_vec is None and alpha_lst is not None and beta_lst is not None:

            hessian_ri_1st_row=np.hstack(
                [d_alpha_d_alpha_ri_mtrx, d_beta_d_alpha_ri_mtrx])
            hessian_ri_2nd_row=np.hstack(
                [d_beta_d_alpha_ri_mtrx.transpose(), d_beta_d_beta_ri_mtrx])

            hessian_ri=np.vstack([hessian_ri_1st_row, hessian_ri_2nd_row])

        # kfs and betas only case
        elif kf_vec is not None and kb_vec is None and alpha_lst is None and beta_lst is not None:

            hessian_ri_1st_row=np.hstack(
                [d_kf_d_kf_ri_mtrx, d_beta_d_kf_ri_mtrx])
            hessian_ri_2nd_row=np.hstack(
                [d_beta_d_kf_ri_mtrx.transpose(), d_beta_d_beta_ri_mtrx])

            hessian_ri=np.vstack([hessian_ri_1st_row, hessian_ri_2nd_row])

        # kbs and alphas only case
        elif kf_vec is None and kb_vec is not None and alpha_lst is not None and beta_lst is None:

            hessian_ri_1st_row=np.hstack(
                [d_kb_d_kb_ri_mtrx, d_alpha_d_kb_ri_mtrx])
            hessian_ri_2nd_row=np.hstack(
                [d_alpha_d_kb_ri_mtrx.transpose(), d_alpha_d_alpha_ri_mtrx])

            hessian_ri=np.vstack([hessian_ri_1st_row, hessian_ri_2nd_row])

        else:
            assert False, 'Hessian ri case not implemented.'

        return hessian_ri

    def __get_kf(self):
        '''Utility for returning a packed kf vector.

        Should this return the stoichiometric coefficients in case there is no data in `self.data`?

        Returns
        -------
        kf_vec: numpy.ndarray
        '''

        kf_vec= np.zeros(len(self.reactions), dtype = np.float64)

        for idx, rxn_data in enumerate(self.data):
            kf_vec[idx]=rxn_data['k_f']

        return kf_vec
    def __set_kf(self, kf_vec):
        '''Utility for setting kf from packed vectors.

        Parameters
        ----------
        kf_vec: numpy.ndarray

        Returns
        -------
        '''

        assert isinstance(kf_vec, numpy.ndarray)
        assert kf_vec.size == len(self.reactions)

        for idx, rxn_data in enumerate(self.data):
            rxn_data['k_f']=kf_vec[idx]
    kf=property(__get_kf, __set_kf, None, None)

    def __get_kb(self):
        '''Utility for returning a packed kb vector.

        Should this return the stoichiometric coefficients in case there is no data in `self.data`?

        Returns
        -------
        kb_vec: numpy.ndarray
        '''

        kb_vec= np.zeros(len(self.reactions), dtype = np.float64)

        for idx, rxn_data in enumerate(self.data):
            kb_vec[idx]=rxn_data['k_b']

        return kb_vec
    def __set_kb(self, kb_vec):
        '''Utility for setting kb from packed vectors.

        Parameters
        ----------
        kb_vec: numpy.ndarray

        Returns
        -------
        '''

        assert isinstance(kb_vec, numpy.ndarray)
        assert kb_vec.size == len(self.reactions)

        for idx, rxn_data in enumerate(self.data):
            rxn_data['k_b']=kb_vec[idx]
    kb=property(__get_kb, __set_kb, None, None)

    def __get_ks(self):
        '''Utility for returning packed kf and kb into vectors.

        Should this return the stoichiometric coefficients in case there is no data in `self.data`?

        Returns
        -------
        (kf_vec, kb_vec): tuple(numpy.ndarray, numpy.ndarray)
        '''

        return (self.__get_kf(), self.__get_kb())
    def __set_ks(self, kf_kb_pair):
        '''Utility for setting kf and kb from packed vectors.

        Parameters
        ----------
        kf_kb_pair: tuple(numpy.ndarray, numpy.ndarray)
            If any element of the tuple is None, the corresponding data is not updated.

        Returns
        -------
        '''

        assert isinstance(kf_kb_pair, tuple)
        assert len(kf_kb_pair) == 2

        if kf_kb_pair[0] is not None:
            self.__set_kf(kf_kb_pair[0])
        if kf_kb_pair[1] is not None:
            self.__set_kb(kf_kb_pair[1])
    ks=property(__get_ks, __set_ks, None, None)

    def __get_power_law_exponents(self):
        '''Utility for packing alpha and beta exponents into a list of vectors.

        The return from this method is a pair of unstructured data since each reaction typically has
        a different number of species, hence different number of associated power-law exponents.
        The ids of the active species are passed in the first row of the matrices. Each of the alpha
        and beta matrices have 2 rows. First row with ids, second row with exponents.

        Returns
        -------
        (alpha_lst, beta_lst): tuple(list(numpy.ndarray), list(numpy.ndarray))
        '''
        alpha_lst=list()  # list of matrices
        beta_lst=list()  # list of vectors

        for (idx, rxn_data) in enumerate(self.data):

            (reactants_ids, )=np.where(self.stoic_mtrx[idx, :] < 0)
            # reactants_ids = reactants_ids_lst[idx]

            if 'alpha' in rxn_data.keys():
                alpha_dict=rxn_data['alpha']
                exponents=list()
                active_reactants_ids=list()
                for j in reactants_ids:
                    spc_name=self.species_names[j]
                    alpha=alpha_dict[spc_name]
                    if alpha != -9999:  # exclude inactive species
                        active_reactants_ids.append(j)
                        exponents.append(alpha_dict[spc_name])

                reactants_ids_alphas=np.array((active_reactants_ids, exponents))  # 2-row matrix

            else:
                assert False
                exponents=-self.stoic_mtrx[idx, reactants_ids]

            alpha_lst.append(reactants_ids_alphas)

            (products_ids, )=np.where(self.stoic_mtrx[idx, :] > 0)

            if 'beta' in rxn_data.keys():
                beta_dict=rxn_data['beta']
                exponents=list()
                active_products_ids=list()
                for j in products_ids:
                    spc_name=self.species_names[j]
                    beta=beta_dict[spc_name]
                    if beta != -9999:  # exclude inactive species
                        active_products_ids.append(j)
                        exponents.append(beta_dict[spc_name])

                products_ids_betas=np.array((active_products_ids, exponents))  # 2-row matrix

            else:
                assert False
                exponents=self.stoic_mtrx[idx, products_ids]

            beta_lst.append(products_ids_betas)

        return (alpha_lst, beta_lst)
    def __set_power_law_exponents(self, alpha_beta_pair):
        '''Utility for setting alpha and beta from packed vectors.

        The alpha and vector lists of matrices with values for the exponents and corresponding active
        species ids. Note that this will change the internal data of the object including inactive
        species if the user intends to.

        Parameters
        ----------
        alpha_beta_pair: tuple(list(numpy.ndarray), list(numpy.ndarray))
            If any element of the tuple is None, the corresponding data is not updated.

        '''

        assert isinstance(alpha_beta_pair, tuple)
        #assert len(alpha_beta_pair) == 2

        if alpha_beta_pair[0] is not None:
            assert isinstance(alpha_beta_pair[0], list)
            alpha_lst=alpha_beta_pair[0]

            for idx, rxn_data in enumerate(self.data):

                if 'alpha' in rxn_data.keys():
                    alpha_dict=rxn_data['alpha']
                    alpha_mtrx=alpha_lst[idx]
                    reactants_ids=alpha_mtrx[0, :].astype(int)
                    exponents=alpha_mtrx[1, :]
                    for jdx, j in enumerate(reactants_ids):
                        spc_name=self.species_names[j]
                        alpha_dict[spc_name]=exponents[jdx]
                else:
                    assert False
                    exponents=-self.stoic_mtrx[idx, reactants_ids]

        if alpha_beta_pair[1] is not None:
            assert isinstance(alpha_beta_pair[1], list)
            beta_lst=alpha_beta_pair[1]

            for idx, rxn_data in enumerate(self.data):

                if 'beta' in rxn_data.keys():
                    beta_dict=rxn_data['beta']
                    beta_mtrx=beta_lst[idx]
                    products_ids=beta_mtrx[0, :].astype(int)
                    exponents=beta_mtrx[1, :]
                    for jdx, j in enumerate(products_ids):
                        spc_name=self.species_names[j]
                        beta_dict[spc_name]=exponents[jdx]
                else:
                    assert False
                    exponents=self.stoic_mtrx[idx, products_ids]
    power_law_exponents=property(
        __get_power_law_exponents, __set_power_law_exponents, None, None)

    def full_rank_sub_mechanisms(self, n_sub_mec = 1000):
        '''Construct sub-mechanisms with full-rank stoichiometric matrix.

        Returns
        -------
        sub_mechanisms: list([ReactionMechanism, gidxs, score])

        '''

        s_rank=np.linalg.matrix_rank(self.stoic_mtrx)

        if s_rank == min(self.stoic_mtrx.shape):
            return self

        m_reactions=self.stoic_mtrx.shape[0]

        n_mechanisms=math.factorial(m_reactions) /\
                       math.factorial(m_reactions - s_rank) /\
                       math.factorial(s_rank)
        # print('# of all possible sub_mechanisms = %i'%n_mechanisms)

        tmp=combinations(range(m_reactions), s_rank)
        reaction_sets=[i for i in tmp]
        random.shuffle(reaction_sets)  # this may be time consuming

        sub_mechanisms=list()  # list of list

        for idxs in reaction_sets:

            stoic_mtrx=self.stoic_mtrx[idxs, :]

            rank=np.linalg.matrix_rank(stoic_mtrx)

            if rank == s_rank:

                mechanism=list()
                for idx in idxs:
                    mechanism.append(self.__original_mechanism[idx])

                rxn_mech = ReactionMechanism(mechanism = mechanism, order_species =True, reparam=self.reparam)

                assert np.linalg.matrix_rank(rxn_mech.stoic_mtrx) == s_rank

                sub_mechanisms.append([rxn_mech, idxs])

            if len(sub_mechanisms) >= n_sub_mec:
                break

        # Count number of times a global reaction appear in a sub-mechanism
        reactions_hits=np.zeros(m_reactions)
        for sm in sub_mechanisms:
            gidxs=list(sm[1])
            reactions_hits[gidxs] += 1

        # Score the global reactions
        sub_mech_reactions_score=list()
        for subm in sub_mechanisms:
            score=0
            for gid in subm[1]:
                score += reactions_hits[gid]
            sub_mech_reactions_score.append(score)

        sub_mech_reactions_score=np.array(sub_mech_reactions_score)
        sub_mech_reactions_score /= sub_mech_reactions_score.max()
        sub_mech_reactions_score *= 10.0

        results=sorted(zip(sub_mechanisms, sub_mech_reactions_score),
                          key=lambda entry: entry[1], reverse=True )

        sub_mechanisms           = [a for (a,b) in results]
        sub_mech_reactions_score = [b for (a,b) in results]

        # Encode score in to sub_mech_reactions mech. list of list
        for (sr, score) in zip(sub_mechanisms, sub_mech_reactions_score):
            sr += [score]

        # max_score = max( [sm[3] for sm in sub_mechanisms] )

        return sub_mechanisms

    def print_data(self):
        '''Helper to print the reaction data line by line.
        '''

        for idx, data in enumerate(self.data):
            print(self.reactions[idx])
            print(data)
            print('')

    def __latex(self):
        '''Internal helper for LaTeX typesetting.

        See attributes.
        '''

        # Latex species
        species_str = str()
        for spc in self.species[:-1]:
            species_str += spc.latex_name + ', '
        species_str += self.species[-1].latex_name

        # Latex reactions into align environment
        rxn_str = self.header + '\n'
        rxn_str += '\\begin{align*} \n'
        for idx,row in enumerate(self.stoic_mtrx):

            (reactants_ids, ) = np.where(row < 0)

            for j in reactants_ids[:-1]:
                coeff = abs(int(self.stoic_mtrx[idx,j]))
                if coeff != 1:
                    rxn_str += str(coeff) + '\,' + self.species[j].latex_name + r'\ + \ '
                else:
                    rxn_str += self.species[j].latex_name + r'\ + \ '

            j = reactants_ids[-1]
            coeff = abs(int(self.stoic_mtrx[idx,j]))
            if coeff != 1:
                rxn_str += str(coeff) + '\,' + self.species[j].latex_name
            else:
                rxn_str += self.species[j].latex_name

            if self.reaction_direction_symbol[idx] == '->':
                rxn_str += r'\ &\longrightarrow \ '
            elif self.reaction_direction_symbol[idx] == '<->':
                rxn_str += r'\ &\longleftrightarrow \ '
            elif self.reaction_direction_symbol[idx] == '<=>':
                rxn_str += r'\ &\longleftrightarrow \ '
            elif self.reaction_direction_symbol[idx] == '<-':
                rxn_str += r'\ &\longleftarrow \ '
            else:
                assert False, 'Unknown reaction direction.'

            (products_ids, ) = np.where(row > 0)
            for j in products_ids[:-1]:
                coeff = abs(int(self.stoic_mtrx[idx,j]))
                if coeff != 1:
                    rxn_str += str(coeff) + '\,' + self.species[j].latex_name + r'\ + \ '
                else:
                    rxn_str += self.species[j].latex_name + r'\ + \ '

            j = products_ids[-1]
            coeff = abs(int(self.stoic_mtrx[idx,j]))
            if coeff != 1:
                rxn_str += str(coeff) + '\,' + self.species[j].latex_name + '\\\\ \n'
            else:
                rxn_str += self.species[j].latex_name + '\\\\ \n'

        rxn_str += '\\end{align*} \n'

        return (species_str, rxn_str)

    def __str__(self):
        s = '\n\t **ReactionMechanism()**:' + \
            '\n\t header: %s;' + \
            '\n\t reactions: %s;' + \
            '\n\t data: %s;' + \
            '\n\t species_names: %s;' + \
            '\n\t species: %s' + \
            '\n\t max mass balance residual: %s'
        return s % (self.header,
                    self.reactions,
                    self.data,
                    self.species_names,
                    self.species,
                    str(self.max_mass_balance_residual()))
    def __repr__(self):
        s = '\n\t **ReactionMechanism()**:' + \
            '\n\t header: %s;' + \
            '\n\t reactions: %s;' + \
            '\n\t data: %s;' + \
            '\n\t species_names: %s;' + \
            '\n\t species: %s;' + \
            '\n\t max mass balance residual: %s'
        return s % (self.header,
                    self.reactions,
                    self.data,
                    self.species_names,
                    self.species,
                    str(self.max_mass_balance_residual()))

def print_reaction_sub_mechanisms(sub_mechanisms, mode=None, n_sub_mech=None):
    '''
    Nice printout of a scored reaction sub-mechanism list

    Once the sub-mechanisms have been computed this function makes a printout.
    Note: This is not a class method; just a helper function to the ReactionMechanism class.

    Parameters
    ----------
    sub_mechanisms: list([ReactionMechanism, gidxs, score])
        Sorted reaction mechanims in the form of a list.

    mode: str
        Printing mode: all, top, None.

    Returns
    -------
    None:

    Examples
    --------

    '''
    assert mode is None or n_sub_mech is None
    assert mode =='top' or mode =='all' or mode==None
    assert isinstance(n_sub_mech, int) or n_sub_mech is None

    if mode is None and n_sub_mech is None:
        mode = 'all'

    if n_sub_mech is None:
        if mode == 'all':
            n_sub_mech = len(sub_mechanisms)
        elif mode == 'top':
            scores = [sm[2] for sm in sub_mechanisms]
            max_score = max(scores)
            tmp = list()
            for s in scores:
                if s == max_score:
                    tmp.append(s)
            n_sub_mech = len(tmp)
        else:
            assert False, 'illegal mode %r'%mode

    for idx, rsm in enumerate(sub_mechanisms[:n_sub_mech]):
        print('Full-Rank Reaction Sub Mechanism: %s (score %4.2f)'%(idx, rsm[2]))
        print('Species = ',rsm[0].species_names)
        for (r,data,gidx) in zip(rsm[0].reactions, rsm[0].data, rsm[1]):
            print('r%s'%gidx, r,' ', data['info'])

    return<|MERGE_RESOLUTION|>--- conflicted
+++ resolved
@@ -124,13 +124,10 @@
            for any value of k_f'. The entire mechanism is affected.
 
         bounds: dict(tuple)
-<<<<<<< HEAD
+
            Dictionary of bounds for k_f, k_b, alpha, and beta. E.g. bounds['k_f'] is a tuple (pair) of
            vectors, first vector lower bounds (m reactions long), second vector upper bounds (all reactions).
-=======
-           Dictionary of bounds for k_f, k_b, alpha, and beta. E.g. bounds['k_f'] is a tuple (pair) of 
-           vectors, first vector lower bounds (m reactions long), second vector upper bounds (all reactions). 
->>>>>>> 1abc13b9
+
            E.g. bounds['alpha'] is a tuple (pair) of lists (m reactions long) of vectors of lower bounds and
            upper bounds for reactant species.
            If bounds is not None, then the exponential reparameterization is used with bounds.
@@ -725,11 +722,9 @@
     def perform_reparam(self, theta_lst_or_vec, bnds=None):
         '''Phi(theta) function (inverse of parameterization function).
 
-<<<<<<< HEAD
+
         Phi is the original parameters (k_f,k_b,alpha,beta), theta is the nonlinear reparameterized
-=======
-        Phi is the original parameters (k_f,k_b,alpha,beta), theta is the nonlinear reparameterized 
->>>>>>> 1abc13b9
+
         values returned by the method.
 
         Reparam function
@@ -761,15 +756,11 @@
         if bnds is not None:
             assert isinstance(bnds, tuple)
             assert len(bnds) == 2
-<<<<<<< HEAD
+
         if isinstance(theta_lst_or_vec, list):
             assert isinstance(bnds[0], list)
             assert isinstance(bnds[1], list)
-=======
-        if isinstance(theta_lst_or_vec, lst):
-            assert isinstance(bnds[0], lst)
-            assert isinstance(bnds[1], lst)
->>>>>>> 1abc13b9
+
         if isinstance(theta_lst_or_vec, np.ndarray):
             assert isinstance(bnds[0], np.ndarray)
             assert isinstance(bnds[1], np.ndarray)
@@ -911,11 +902,9 @@
                        kf_vec=None, kb_vec=None, theta_alpha_lst=None, beta_lst=None):
         '''Partial derivative of the reaction rate law vector wrt working parameters.
 
-<<<<<<< HEAD
+
         Theta is the working parameter (theta(phi)).
-=======
-        Theta is the working parameter (theta(phi)). 
->>>>>>> 1abc13b9
+
 
         Note: dr_dtheta = dr_dphi dphi_dtheta
 
@@ -1044,26 +1033,20 @@
 
                 for (jdx, c_j) in enumerate(reactants_molar_cc):
 
-<<<<<<< HEAD
+
                     dr_dtheta_alpha[idx, dr_dalpha_j0 + jdx] = math.log(c_j) * dalpha_dtheta_mtrx[1, jdx] * rf_i
-=======
-                    dr_dalpha[idx, dr_dalpha_j0 + jdx] = math.log(c_j) * dalpha_dtheta_mtrx[1, jdx] * rf_i
->>>>>>> 1abc13b9
+
 
                 dr_dalpha_j0 += alpha_mtrx.shape[1]
 
             assert dr_dalpha_j0 == n_alphas, 'n_alphas = %r; sum = %r' % (n_alphas, dr_dalpha_j0)
 
             try:
-<<<<<<< HEAD
+
                 dr_dtheta_mtrx=np.hstack([dr_dtheta_mtrx, dr_dtheta_alpha])
             except NameError:
                 dr_dtheta_mtrx=np.hstack([dr_dtheta_alpha])
-=======
-                dr_dtheta_mtrx=np.hstack([dr_dtheta_mtrx, dr_dalpha])
-            except NameError:
-                dr_dtheta_mtrx=np.hstack([dr_dalpha])
->>>>>>> 1abc13b9
+
 
         # -------------------------
         # partial_beta(r_vec) mtrx
@@ -1076,19 +1059,13 @@
 
             theta_lst = copy.deepcopy(beta_lst)
             dbeta_dtheta_lst = self.__dphi_dtheta(theta_lst, self.beta_bnds)
-<<<<<<< HEAD
+
 
             beta_lst_local=copy.deepcopy(beta_lst)
             beta_lst_local = self.perform_reparam(beta_lst_local, self.beta_bnds)
 
 
-=======
-
-            beta_lst_local=copy.deepcopy(beta_lst)
-            beta_lst_local = self.perform_reparam(beta_lst_local, self.beta_bnds)
-
-
->>>>>>> 1abc13b9
+
 
 
             dr_dbeta= np.zeros((len(self.reactions), n_betas), dtype = np.float64)
@@ -1426,7 +1403,7 @@
             theta_vec = copy.deepcopy(kb_vec)
 
             d2kb_dtheta2_vec = self.__d2phi_dtheta2(theta_vec, self.kb_bnds)
-<<<<<<< HEAD
+
 
             if beta_lst is None:
                     (_, beta_lst_local)=self.__get_power_law_exponents()
@@ -1447,28 +1424,6 @@
             d_kb_d_kb_ri_mtrx[rxn_idx, rxn_idx]=- \
                         d2kb_dtheta2_vec[rxn_idx] * spc_cc_power_prod
 
-=======
-
-            if beta_lst is None:
-                    (_, beta_lst_local)=self.__get_power_law_exponents()
-            else:
-                    beta_lst_local= copy.deepcopy(beta_lst)
-
-            beta_lst_local = self.perform_reparam(beta_lst_local, self.beta_bnds)
-
-
-
-            beta_mtrx=beta_lst_local[rxn_idx]
-            products_ids=beta_mtrx[0, :].astype(int)
-
-            products_molar_cc=spc_molar_cc_vec[products_ids]
-
-            spc_cc_power_prod=np.prod(products_molar_cc**beta_mtrx[1, :])
-
-            d_kb_d_kb_ri_mtrx[rxn_idx, rxn_idx]=- \
-                        d2kb_dtheta2_vec[rxn_idx] * spc_cc_power_prod
-
->>>>>>> 1abc13b9
         # ------------------------------
         # partial_alpha(partial_kb r_i)
         # ------------------------------
@@ -1557,12 +1512,9 @@
             dalpha_dtheta_lst = self.__dphi_dtheta(theta_lst, self.alpha_bnds)
 
 
-<<<<<<< HEAD
+
             alpha_lst_local=copy.deepcopy(alpha_lst)
-=======
-            alpha_lst_local = copy.deepcopy(alpha_lst)
->>>>>>> 1abc13b9
-            alpha_lst_local = self.perform_reparam(alpha_lst_local, self.alpha_bnds)
+
 
             if kf_vec is None:
                 (kf_vec_local, _)=self.__get_ks()
@@ -1610,17 +1562,11 @@
                 d2alpha_dtheta2 = d2alpha_dtheta2_mtrx[1 , jdx]
 
                 for Jdx in range(alpha_mtrx[1,:].size):
-<<<<<<< HEAD
+
 
                     dalpha_J_dtheta_J = dalpha_dtheta_mtrx[1 , Jdx]
                     c_J = reactants_molar_cc[Jdx]
 
-=======
-
-                    dalpha_J_dtheta_J = dalpha_dtheta_mtrx[1 , Jdx]
-                    c_J = reactants_molar_cc[Jdx]
-
->>>>>>> 1abc13b9
                     d2r_dalpha2 = rf_i * math.log(c_j) * math.log(c_J)
                     dr_dtheta_prod = dalpha_j_dtheta_j * dalpha_J_dtheta_J
 

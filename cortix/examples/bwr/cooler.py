#!/usr/bin/env python
# -*- coding: utf-8 -*-
# This file is part of the Cortix toolkit environment.
# https://cortix.org

import logging

import math
import scipy.constants as unit
import numpy as np

from cortix import Module
from cortix.support.phase_new import PhaseNew as Phase
from cortix import Quantity

class Cooler(Module):
    """RCIS used in emergencies, cold startup and shutdown.
    Cools the reactor while the condenser is offline.
    """

    def __init__(self, params):
        """Constructor. No quantities needed at the moment.
        """

        super().__init__()

        self.port_names_expected = ['coolant-inflow', 'coolant-outflow', 'signal-in']

        self.params = params

        self.status = 'online'

        self.initial_time = params['start-time']
        self.end_time = params['end-time']
        self.time_step = 10.0
        
        self.show_time = (False, 10.0)

        self.log = logging.getLogger('cortix')
        self.__logit = False

        self.rcis_ua = 100000000 #w/m-k
    def run(self, *args):

        # Some logic for logging time stamps
        if self.initial_time + self.time_step > self.end_time:
            self.end_time = self.initial_time + self.time_step

        time = self.initial_time
        print_time = self.initial_time
        print_time_step = self.show_time[1]
        if print_time_step < self.time_step:
            print_time_step = self.time_step

        while time <= self.end_time:

            #last_time_stamp = time - self.time_step

            #if self.show_time[0] and time >= print_time and \
            #        time<print_time+print_time_step:

            # Communicate information
            #------------------------
            self.__call_ports(time)

            # Evolve one time step
            #---------------------

            time = self.__step(time)

    def __call_ports(self, time):


<<<<<<< HEAD
        # send to
        if self.status == 'online':
            print('chingis!')
=======
        if self.params['offline'] == False:

            # Interactions in the coolant-inflow port
            #-----------------------------------------
            # one way "from" coolant-inflow

>>>>>>> 2b04ceda
            if self.get_port('coolant-inflow').connected_port:
                self.send(time, 'coolant-inflow')
                (check_time, inflow_state) = self.recv('coolant-inflow')
                assert abs(check_time-time) <= 1e-6
                inflow_temp = inflow_state['temp']
<<<<<<< HEAD
                flowrate = inflow_state['flowrate'] # kg/s

                outflow_temp = self.__get_coolant_outflow(check_time, inflow_temp, flowrate, self.params)
                self.send(outflow_temp, 'coolant-outflow')

                if self.get_port('signal-in').connected_port:
                    rcis_state = self.recv('signal-in')
                    self.status = rcis_state
                    print('signal is being run!', time)

        else:
            if self.get_port('signal-in').connected_port:
                rcis_state = self.recv('signal-in')
                self.status = rcis_state
                print('signal is being run!', time)

        print('pingis!')
=======
                # flowrate = inflow_state['flowrate']
                flowrate = 5280 # kg/s

            # Interactions in the coolant-outflow port
            #-----------------------------------------
            # one way "to" coolant-outflow

                message_time = self.recv('coolant-outflow')

                outflow_temp = self.__get_coolant_outflow(message_time, inflow_temp,
                               flowrate, self.params)

                self.send(outflow_temp, 'coolant-outflow')

        # Interactions in the signal-in port
        #-----------------------------------
        # one way "from" signal-in

        if self.get_port('signal-in').connected_port:
            self.send(time, 'signal-in')
            (check_time, rcis_state) = self.recv('signal-in')
            assert abs(check_time-time) <= 1e-6
            self.params['offline'] = rcis_state

>>>>>>> 2b04ceda
    def __step(self, time=0.0):
        time += self.time_step
        return time

    def __get_coolant_outflow(self, time, temp_in, flowrate, params):
        """Calculate the temperature of the coolant leaving the RCIS system.

        Parameters
        ----------
        time: float
            Time in SI unit.
        temp_in: float
            The temperature of the coolant entering the RCIS system (also the current reactor
            temperature, in Kelvin).
        flowrate: float
            The current recirculation mass flowrate in kg/s.

        Returns
        -------
        temp_out: float
            The temperature of the cooled recirculation being fed back to the
            top of the reactor, in Kelvin.

        """
        ua = self.rcis_ua
        cp_rho = 4.184 * unit.kilo * flowrate # Kj/Kg-k
        tc = 287.15 # assumed constant for simplicity

        if self.params['operating-mode'] == 'shutdown':
            ua = ua/10

        #initial guess: outflow temp = 300k
        temp_out_2 = temp_in - 5
        temp_out_1 = 999
        
        while abs(temp_out_2 - temp_out_1) > 0.1:
            temp_out_1 = temp_out_2
            delta_t1 = temp_in - 287.15
            delta_t2 = temp_out_1 - 287.15
            lmtd = (delta_t1 - delta_t2)/np.log(delta_t1/delta_t2)
            quantity = ua * lmtd / cp_rho
            temp_out_2 = temp_in - quantity
            if temp_out_2 < 287.15:
                temp_out_2 = 287.15
                break

        return(temp_out_2)<|MERGE_RESOLUTION|>--- conflicted
+++ resolved
@@ -71,24 +71,15 @@
     def __call_ports(self, time):
 
 
-<<<<<<< HEAD
         # send to
         if self.status == 'online':
             print('chingis!')
-=======
         if self.params['offline'] == False:
-
-            # Interactions in the coolant-inflow port
-            #-----------------------------------------
-            # one way "from" coolant-inflow
-
->>>>>>> 2b04ceda
             if self.get_port('coolant-inflow').connected_port:
                 self.send(time, 'coolant-inflow')
                 (check_time, inflow_state) = self.recv('coolant-inflow')
                 assert abs(check_time-time) <= 1e-6
                 inflow_temp = inflow_state['temp']
-<<<<<<< HEAD
                 flowrate = inflow_state['flowrate'] # kg/s
 
                 outflow_temp = self.__get_coolant_outflow(check_time, inflow_temp, flowrate, self.params)
@@ -106,32 +97,7 @@
                 print('signal is being run!', time)
 
         print('pingis!')
-=======
-                # flowrate = inflow_state['flowrate']
-                flowrate = 5280 # kg/s
 
-            # Interactions in the coolant-outflow port
-            #-----------------------------------------
-            # one way "to" coolant-outflow
-
-                message_time = self.recv('coolant-outflow')
-
-                outflow_temp = self.__get_coolant_outflow(message_time, inflow_temp,
-                               flowrate, self.params)
-
-                self.send(outflow_temp, 'coolant-outflow')
-
-        # Interactions in the signal-in port
-        #-----------------------------------
-        # one way "from" signal-in
-
-        if self.get_port('signal-in').connected_port:
-            self.send(time, 'signal-in')
-            (check_time, rcis_state) = self.recv('signal-in')
-            assert abs(check_time-time) <= 1e-6
-            self.params['offline'] = rcis_state
-
->>>>>>> 2b04ceda
     def __step(self, time=0.0):
         time += self.time_step
         return time
